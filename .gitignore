# Byte-compiled / optimized / DLL files
__pycache__/
*.py[cod]
*$py.class

# C extensions
*.so

# Distribution / packaging
.Python
build/
develop-eggs/
dist/
downloads/
eggs/
.eggs/
lib/
lib64/
parts/
sdist/
var/
wheels/
pip-wheel-metadata/
share/python-wheels/
*.egg-info/
.installed.cfg
*.egg
MANIFEST

# PyInstaller
#  Usually these files are written by a python script from a template
#  before PyInstaller builds the exe, so as to inject date/other infos into it.
*.manifest
*.spec

# Installer logs
pip-log.txt
pip-delete-this-directory.txt

# Unit test / coverage reports
htmlcov/
.tox/
.nox/
.coverage
.coverage.*
.cache
nosetests.xml
coverage.xml
*.cover
*.py,cover
.hypothesis/
.pytest_cache/

# Translations
*.mo
*.pot

# Django stuff:
*.log
local_settings.py
db.sqlite3
db.sqlite3-journal

# Flask stuff:
instance/
.webassets-cache

# Scrapy stuff:
.scrapy

# Sphinx documentation
docs/_build/

# PyBuilder
target/

# Jupyter Notebook
.ipynb_checkpoints

# IPython
profile_default/
ipython_config.py

# pyenv
.python-version

# pipenv
#   According to pypa/pipenv#598, it is recommended to include Pipfile.lock in version control.
#   However, in case of collaboration, if having platform-specific dependencies or dependencies
#   having no cross-platform support, pipenv may install dependencies that don't work, or not
#   install all needed dependencies.
#Pipfile.lock

# PEP 582; used by e.g. github.com/David-OConnor/pyflow
__pypackages__/

# Celery stuff
celerybeat-schedule
celerybeat.pid

# SageMath parsed files
*.sage.py

# Environments
.env
.venv
env/
venv/
ENV/
env.bak/
venv.bak/

# Spyder project settings
.spyderproject
.spyproject

# Rope project settings
.ropeproject

# mkdocs documentation
/site

# mypy
.mypy_cache/
.dmypy.json
dmypy.json

# Pyre type checker
.pyre/

<<<<<<< HEAD
.idea/
.DS_Store
=======
# Pycharm
.idea/
>>>>>>> e2579052
<|MERGE_RESOLUTION|>--- conflicted
+++ resolved
@@ -128,10 +128,6 @@
 # Pyre type checker
 .pyre/
 
-<<<<<<< HEAD
+# Pycharm
 .idea/
 .DS_Store
-=======
-# Pycharm
-.idea/
->>>>>>> e2579052
