--- conflicted
+++ resolved
@@ -700,12 +700,8 @@
             x = resample(x, input_sample_hz, self.target_sample_hz)
             # print(f"x resampled {x.shape}")
 
-<<<<<<< HEAD
-        x = curtail_to_multiple(x, self.seq_len_multiple_of)
+        x = curtail_to_multiple(x, self.seq_len_multiple_of, from_left = curtail_from_left)
         # print(f"x curtail to multipled {x.shape}") # 1 x 10240
-=======
-        x = curtail_to_multiple(x, self.seq_len_multiple_of, from_left = curtail_from_left)
->>>>>>> 32ceb3e9
 
         if x.ndim == 2:
             x = rearrange(x, 'b n -> b 1 n')
