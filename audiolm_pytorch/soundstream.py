--- conflicted
+++ resolved
@@ -545,15 +545,10 @@
         self.adversarial_loss_weight = adversarial_loss_weight
         self.feature_loss_weight = feature_loss_weight
 
-<<<<<<< HEAD
-=======
-        self.register_buffer('zero', torch.tensor([0.]), persistent = False)
-
     @property
     def configs(self):
         return pickle.loads(self._configs)
 
->>>>>>> 035c0ce9
     def decode_from_codebook_indices(self, quantized_indices):
         codes = self.rq.get_codes_from_indices(quantized_indices)
         x = reduce(codes, 'q ... -> ...', 'sum')
