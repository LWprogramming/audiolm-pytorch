--- conflicted
+++ resolved
@@ -409,97 +409,6 @@
 
         return x
 
-<<<<<<< HEAD
-class EncodecWrapper(nn.Module):
-    def __init__(self,
-                 target_sample_hz=24000,
-                 strides=(2,4,5,8),
-                 num_quantizers=8,
-                 ):
-        super().__init__()
-        # Instantiate a pretrained EnCodec model
-        # We could try the 48kHz model, but 24kHz matches what was used in MusicLM and avoids any resampling issues
-        # Ideally with more time we figure out how to use 48kHz because that's specifically music, but until then we'll
-        # stick with 24kHz.
-        self.target_sample_hz = target_sample_hz
-        assert self.target_sample_hz == 24000, "haven't done anything with non-24kHz yet"
-        self.model = EncodecModel.encodec_model_24khz()
-
-        # I'm going to guess that the codes can be the unscaled versions.
-        # TODO: see if we need to keep the scaled version and somehow persist the scale factors for when we need to decode?
-        self.model.normalize = False # this means we don't need to scale codes e.g. when running model.encode(wav)
-
-        # bandwidth affects num quantizers used: https://github.com/facebookresearch/encodec/pull/41
-        self.model.set_target_bandwidth(6.0)
-        assert num_quantizers == 8, "assuming 8 quantizers for now, see bandwidth comment above"
-        self.num_quantizers = num_quantizers
-        self.strides = strides # used in seq_len_multiple_of
-
-    @property
-    def seq_len_multiple_of(self):
-        return functools.reduce(lambda x, y: x * y, self.strides)
-
-    def forward(self, x, x_sampling_rate=24000, **kwargs):
-        # kwargs for stuff like return_encoded=True, which Soundstream uses but Encodec doesn't
-        assert not self.model.training, "Encodec is pretrained and should never be called outside eval mode."
-        # convert_audio up-samples if necessary, e.g. if wav has n samples at 16 kHz and model is 48 kHz,
-        # then resulting wav has 3n samples because you do n * 48/16
-        # Note: this is a bit of a hack but we avoid any resampling issues here if we just try 24kHz throughout
-        # which makes convert_audio a no-op
-        wav = convert_audio(x, x_sampling_rate, self.model.sample_rate, self.model.channels)
-        wav = wav.unsqueeze(0)
-        # Extract discrete codes from EnCodec
-        with torch.no_grad():
-            encoded_frames = self.model.encode(wav)
-        codes = torch.cat([encoded[0] for encoded in encoded_frames], dim=-1)  # [B, n_q, T]
-        # print(f"encodec codes shape {codes.shape}") # [1, 8, 32]
-        # correct, time is 320 * 32 and stride product is 320 so quotient is 32
-        # and we set it up so num quantizers is 8
-        return None, codes, None # in original soundstream, is x, indices, commit_loss. But we only use indices, so not relevant.
-
-    def decode_from_codebook_indices(self, quantized_indices):
-        # codes = self.rq.get_codes_from_indices(quantized_indices)
-        # x = reduce(codes, 'q ... -> ...', 'sum')
-        #
-        # x = self.decoder_attn(x)
-        # x = rearrange(x, 'b n c -> b c n')
-        # return self.decoder(x)
-        # 1 x 512 x 8 == batch x num tokens x num quantizers
-        # print(f"quantized_indices shape in decoding: {quantized_indices.shape}")
-
-        assert self.model.sample_rate == 24000,\
-            "if changing to 48kHz, that model segments its audio into lengths of 1.0 second with 1% overlap, whereas " \
-            "the 24kHz doesn't segment at all. this means the frame decode logic might change; this is a reminder to " \
-            "double check that."
-        # Since we're not doing any segmenting, we have all the frames already (1 frame = 1 token in quantized_indices)
-        # The following code is hacked in from self.model._decode_frame() where we skip the part about scales and assume we've already
-        # unwrapped the EncodedFrame
-        frames = self._decode_frame(quantized_indices)
-        # 1 frame because no segmenting, 1 x (num_frames * stride product)
-        # print(f"len(frames) {len(frames)} and first decoded frame shape: {frames[0].shape}")
-        result = _linear_overlap_add(frames, self.model.segment_stride or 1)
-        result = rearrange(result, 'b n -> b 1 n') # TODO: i'm not overly pleased with this because when this function gets called, we just rearrange the result back to b n anyways, but we'll keep this as a temporary hack just to make things work for now
-        # print(f"result shape {result.shape}") # batch x 1 x 163840
-        return result
-
-    def _decode_frame(self, quantized_indices):
-        # This function is pretty much copy pasted from self.model._decode_frame(), just skipping the EncodedFrame unwrapping and scale stuff.
-        # quantized_indices shape batch x (num coarse + fine tokens combined) x num_quantizers = 1 x 512 x 8
-        # output is of shape batch x num_channels x new_num_samples, where new_num_samples is num_frames * stride product
-        # num_frames, of course, is 512 == the number of tokens you have. one token per frame
-        # stride product is 320, which is the product of the strides in the model, so we predict out length should be
-        # 512 * 320 == 163840
-        codes = rearrange(quantized_indices, 'b t q -> q b t') # expected format for decoder
-        # print(f"codes.shape in decode_frame {codes.shape}") # n_q x batch x T
-        emb = self.model.quantizer.decode(codes)
-        # print(f"emb.shape in decode_frame {emb.shape}") # batch x embed_dimension x T (you can confirm the middle with self.model.quantizer.dimension
-        out = self.model.decoder(emb)
-        # print(f"out.shape in decode_frame {out.shape}") # batch x T
-        # see __init__ for assumption that scale is not used here.
-        # if scale is not None:
-        #     out = out * scale.view(-1, 1, 1)
-        return out
-=======
 class FiLM(nn.Module):
     def __init__(self, dim, dim_cond):
         super().__init__()
@@ -508,7 +417,6 @@
     def forward(self, x, cond):
         gamma, beta = self.to_cond(cond).chunk(2, dim = -1)
         return x * gamma + beta
->>>>>>> bead0a38
 
 class SoundStream(nn.Module):
     def __init__(
@@ -692,15 +600,13 @@
         # quantized indices shape torch.Size([1, 512, 8]) # 512 is num coarse + fine tokens combined
         # print(f"quantized indices shape {quantized_indices.shape}")
         codes = self.rq.get_codes_from_indices(quantized_indices)
-<<<<<<< HEAD
         # codes shape torch.Size([8, 1, 512, 512]) # codebook vectors are 512-dimensional as well.
         # n_quantizers x batch x num_timesteps x the actual 512 vector in codebook
         # print(f"codes shape {codes.shape}")
-        x = reduce(codes, 'q ... -> ...', 'sum') # einops.reduce, add the quantized vectors (the R in RVQ)
+        x = reduce(codes, 'q ... -> ...', 'sum')
+        # einops.reduce, add the quantized vectors (the R in RVQ)
         # x shape torch.Size([1, 512, 512])
         # print(f"x shape {x.shape}")
-=======
-        x = reduce(codes, 'q ... -> ...', 'sum')
 
         return self.decode(x)
 
@@ -708,7 +614,6 @@
         if quantize:
             x, *_ = self.rq(x)
 
->>>>>>> bead0a38
         x = self.decoder_attn(x)
         # x shape after decoder attn torch.Size([1, 512, 512]). shape unchanged.
         # print(f"x shape after decoder attn {x.shape}")
@@ -784,11 +689,14 @@
 
     def process_input(self, x, input_sample_hz = None):
         x, ps = pack([x], '* n')
+        # print(f"x packed {x.shape}")  # 1 x 10240
 
         if exists(input_sample_hz):
             x = resample(x, input_sample_hz, self.target_sample_hz)
+            # print(f"x resampled {x.shape}")
 
         x = curtail_to_multiple(x, self.seq_len_multiple_of)
+        # print(f"x curtail to multipled {x.shape}") # 1 x 10240
 
         if x.ndim == 2:
             x = rearrange(x, 'b n -> b 1 n')
@@ -808,29 +716,12 @@
         input_sample_hz = None,
         apply_grad_penalty = False
     ):
-<<<<<<< HEAD
-        # print(f"x start shape {x.shape}") # 1 x 10240
-        # n == num timesteps
-        x, ps = pack([x], '* n')
-        # print(f"x packed {x.shape}")  # 1 x 10240
-
-        if exists(input_sample_hz):
-            x = resample(x, input_sample_hz, self.target_sample_hz)
-            # print(f"x resampled {x.shape}")
-
-        x = curtail_to_multiple(x, self.seq_len_multiple_of)
-        # print(f"x curtail to multipled {x.shape}") # 1 x 10240
-
-        if x.ndim == 2:
-            x = rearrange(x, 'b n -> b 1 n')
-=======
         assert not (exists(is_denoising) and not exists(target))
 
         x, ps = self.process_input(x, input_sample_hz = input_sample_hz)
 
         if exists(target):
             target, _ = self.process_input(target, input_sample_hz = input_sample_hz)
->>>>>>> bead0a38
 
         orig_x = x.clone()
 
@@ -842,15 +733,11 @@
 
         if exists(self.encoder_attn):
             x = self.encoder_attn(x)
-<<<<<<< HEAD
         # print(f"x.shape pre-rq, {x.shape}") # 1 x 32 x 512 just rearranged from after encoder
-=======
-
         if exists(is_denoising):
             denoise_input = torch.tensor([is_denoising, not is_denoising], dtype = x.dtype, device = self.device) # [1, 0] for denoise, [0, 1] for not denoising
             x = self.encoder_film(x, denoise_input)
 
->>>>>>> bead0a38
         x, indices, commit_loss = self.rq(x)
         # 1 is batch size, 8 is rq num quantizers, 32 is number of frames (result of striding factor and number of timesteps)
         # basically: max_data_length = 320 * 32 == 10240 so original x shape is [1, 10240]. then 10240 / ( 2 * 4 * 5 * 8) = 32
@@ -870,13 +757,6 @@
 
         x = rearrange(x, 'b n c -> b c n')
 
-<<<<<<< HEAD
-        if return_encoded:
-
-            return x, indices, commit_loss
-
-=======
->>>>>>> bead0a38
         recon_x = self.decoder(x)
 
         if return_recons_only:
