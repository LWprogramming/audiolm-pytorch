--- conflicted
+++ resolved
@@ -510,10 +510,6 @@
         self.adversarial_loss_weight = adversarial_loss_weight
         self.feature_loss_weight = feature_loss_weight
 
-    @property
-    def configs(self):
-        return pickle.loads(self._configs)
-
     def decode_from_codebook_indices(self, quantized_indices):
         codes = self.rq.get_codes_from_indices(quantized_indices)
         x = reduce(codes, 'q ... -> ...', 'sum')
@@ -522,12 +518,6 @@
         x = rearrange(x, 'b n c -> b c n')
         return self.decoder(x)
 
-<<<<<<< HEAD
-<<<<<<< Updated upstream
-    def load(self, path):
-=======
-=======
->>>>>>> 4daad9e7
     def save(self, path):
         path = Path(path)
         pkg = dict(
@@ -540,8 +530,6 @@
 
     @classmethod
     def init_and_load_from(cls, path, strict = True):
-<<<<<<< HEAD
->>>>>>> Stashed changes
         path = Path(path)
         assert path.exists()
         pkg = torch.load(str(path), map_location = 'cpu')
@@ -553,19 +541,6 @@
         soundstream.load(path, strict = strict)
         return soundstream
 
-=======
-        path = Path(path)
-        assert path.exists()
-        pkg = torch.load(str(path), map_location = 'cpu')
-
-        assert 'config' in pkg, 'model configs were not found in this saved checkpoint'
-
-        config = pickle.loads(pkg['config'])
-        soundstream = cls(**config)
-        soundstream.load(path, strict = strict)
-        return soundstream
-
->>>>>>> 4daad9e7
     def load(self, path, strict = True):
         path = Path(path)
         assert path.exists()
