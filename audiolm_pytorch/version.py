--- conflicted
+++ resolved
@@ -1,5 +1,2 @@
-<<<<<<< HEAD
-__version__ = '0.30.6'
-=======
-__version__ = '0.30.5'
->>>>>>> cf9e0c8b
+
+__version__ = '0.30.7'