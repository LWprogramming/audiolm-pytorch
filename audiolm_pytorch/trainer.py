--- conflicted
+++ resolved
@@ -569,15 +569,12 @@
         force_clear_prev_results = None
     ):
         super().__init__()
-<<<<<<< HEAD
+
         kwargs = DistributedDataParallelKwargs(find_unused_parameters = True)
         self.accelerator = Accelerator(kwargs_handlers = [kwargs], **accelerate_kwargs)
         # self.accelerator = Accelerator(**accelerate_kwargs)
-=======
-        self.accelerator = Accelerator(**accelerate_kwargs)
         # Scale learning rate linearly with number of processes. E.g., 4 GPUs -> lr * 4.
         scaled_learn_rate = lr * self.accelerator.num_processes
->>>>>>> 84a1f3b2
 
         self.wav2vec = wav2vec
         self.transformer = transformer
@@ -828,15 +825,11 @@
         force_clear_prev_results = None
     ):
         super().__init__()
-<<<<<<< HEAD
         kwargs = DistributedDataParallelKwargs(find_unused_parameters=True)
         self.accelerator = Accelerator(kwargs_handlers=[kwargs], **accelerate_kwargs)
         # self.accelerator = Accelerator(**accelerate_kwargs)
-=======
-        self.accelerator = Accelerator(**accelerate_kwargs)
         # Scale learning rate linearly with number of processes. E.g., 4 GPUs -> lr * 4.
         scaled_learn_rate = lr * self.accelerator.num_processes
->>>>>>> 84a1f3b2
 
         self.transformer = transformer
         self.codec = codec
@@ -934,13 +927,8 @@
 
         self.results_folder.mkdir(parents = True, exist_ok = True)
 
-<<<<<<< HEAD
-        hps = {"num_train_steps": num_train_steps, "data_max_length": data_max_length, "learning_rate": lr}
+        hps = {"num_train_steps": num_train_steps, "data_max_length": data_max_length, "learning_rate": scaled_learn_rate}
         self.accelerator.init_trackers("coarse", config=hps)
-=======
-        hps = {"num_train_steps": num_train_steps, "data_max_length": data_max_length, "learning_rate": scaled_learn_rate}
-        self.accelerator.init_trackers("coarse", config=hps)        
->>>>>>> 84a1f3b2
 
         self.train_wrapper.to(self.device)
 
@@ -1099,16 +1087,12 @@
         force_clear_prev_results = None
     ):
         super().__init__()
-<<<<<<< HEAD
         kwargs = DistributedDataParallelKwargs(find_unused_parameters=True)
         self.accelerator = Accelerator(kwargs_handlers=[kwargs], **accelerate_kwargs)
         # self.accelerator = Accelerator(**accelerate_kwargs)
-
-=======
-        self.accelerator = Accelerator(**accelerate_kwargs)
         # Scale learning rate linearly with number of processes. E.g., 4 GPUs -> lr * 4.
         scaled_learn_rate = lr * self.accelerator.num_processes
->>>>>>> 84a1f3b2
+
         self.transformer = transformer
         self.codec = codec
         self.audio_conditioner = audio_conditioner
@@ -1200,13 +1184,8 @@
 
         self.results_folder.mkdir(parents = True, exist_ok = True)
 
-<<<<<<< HEAD
-        hps = {"num_train_steps": num_train_steps, "data_max_length": data_max_length, "learning_rate": lr}
+        hps = {"num_train_steps": num_train_steps, "data_max_length": data_max_length, "learning_rate": scaled_learn_rate}
         self.accelerator.init_trackers("fine", config=hps)
-=======
-        hps = {"num_train_steps": num_train_steps, "data_max_length": data_max_length, "learning_rate": scaled_learn_rate}
-        self.accelerator.init_trackers("fine", config=hps)        
->>>>>>> 84a1f3b2
 
         self.train_wrapper.to(self.device)
 
