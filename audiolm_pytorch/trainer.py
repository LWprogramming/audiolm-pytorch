import re
from math import sqrt
import copy
from random import choice
from pathlib import Path
from shutil import rmtree

from beartype.typing import Union, List, Optional, Tuple
from typing_extensions import Annotated

from beartype import beartype
from beartype.door import is_bearable
from beartype.vale import Is

import torch
import torchaudio
from torch import nn
from torch.utils.data import Dataset, DataLoader, random_split

from einops import rearrange

from audiolm_pytorch.optimizer import get_optimizer

from ema_pytorch import EMA

from audiolm_pytorch.soundstream import SoundStream
from audiolm_pytorch.encodec import EncodecWrapper

from audiolm_pytorch.audiolm_pytorch import (
    SemanticTransformer,
    SemanticTransformerWrapper,
    CoarseTransformer,
    CoarseTransformerWrapper,
    FineTransformer,
    FineTransformerWrapper,
    FairseqVQWav2Vec,
    HubertWithKmeans
)

from audiolm_pytorch.data import SoundDataset, get_dataloader
from audiolm_pytorch.utils import AudioConditionerBase

from audiolm_pytorch.version import __version__
from packaging import version

from accelerate import (Accelerator, DistributedType)
from accelerate.utils import DistributedDataParallelKwargs

# constants

DEFAULT_SAMPLE_RATE = 16000

# make sure only one trainer is instantiated

ONE_TRAINER_INSTANTIATED = False

def check_one_trainer():
    global ONE_TRAINER_INSTANTIATED
    assert not ONE_TRAINER_INSTANTIATED, 'only one Trainer can be instantiated at a time for training'
    ONE_TRAINER_INSTANTIATED = True

# for automatically routing data emitted from a dataset to keywords of the transformer wrappers

DATASET_FIELD_TYPE_CONFIG = dict(
    raw_wave = Annotated[
        torch.Tensor,
        Is[lambda t: t.dtype == torch.float and t.ndim in {2, 3}]
    ],
    text = List[str],
    text_embeds = Annotated[
        torch.Tensor,
        Is[lambda t: t.dtype == torch.float and t.ndim == 3]
    ],
)

# helpers

def exists(val):
    return val is not None

def noop(*args, **kwargs):
    pass

def cycle(dl):
    while True:
        for data in dl:
            yield data

def cast_tuple(t):
    return t if isinstance(t, (tuple, list)) else (t,)

def yes_or_no(question):
    answer = input(f'{question} (y/n) ')
    return answer.lower() in ('yes', 'y')

def accum_log(log, new_logs):
    for key, new_value in new_logs.items():
        old_value = log.get(key, 0.)
        log[key] = old_value + new_value
    return log

# auto data to module keyword argument routing functions

def has_duplicates(tup):
    counts = dict()
    for el in tup:
        if el not in counts:
            counts[el] = 0
        counts[el] += 1
    return any(filter(lambda count: count > 1, counts.values()))

def determine_types(data, config):
    output = []
    for el in data:
        for name, data_type in config.items():
            if is_bearable(el, data_type):
                output.append(name)
                break
        else:
            raise TypeError(f'unable to determine type of {data}')

    return tuple(output)

def checkpoint_num_steps(checkpoint_path):
    """Returns the number of steps trained from a checkpoint based on the filename.

    Filename format assumed to be something like "/path/to/semantic.transformer.20000.pt" which is
    for 20k train steps. Returns 20000 in that case.
    """
    results = re.findall(r'\d+', str(checkpoint_path))

    if len(results) == 0:
        return 0

    return int(results[-1])

# main trainer class

class SoundStreamTrainer(nn.Module):
    @beartype
    def __init__(
        self,
        soundstream: SoundStream,
        *,
        num_train_steps: int,
        batch_size: int,
        data_max_length: int = None,
        data_max_length_seconds: Union[int, float] = None,
        folder: str = None,
        train_dataloader: DataLoader = None,
        val_dataloader: DataLoader = None,
        lr: float = 2e-4,
        grad_accum_every: int = 4,
        wd: float = 0.,
        max_grad_norm: float = 0.5,
        discr_max_grad_norm: float = None,
        save_results_every: int = 100,
        save_model_every: int= 1000,
        log_losses_every: int= 1,
        results_folder: str = './results',
        valid_frac: float = 0.05,
        random_split_seed: int = 42,
        use_ema: bool = True,
        ema_beta: float = 0.995,
        ema_update_after_step: int = 500,
        ema_update_every: int = 10,
        apply_grad_penalty_every: int = 4,
        dl_num_workers: int = 0,
        accelerator: Accelerator = None,
        accelerate_kwargs: dict = dict(),
        dataloader_drop_last = True,
        split_batches = False,
        use_lion: bool = False,
        force_clear_prev_results: bool = None  # set to True | False to skip the prompt
    ):
        """
        Initialize with a SoundStream instance and either a folder containing audio data or
        train/val DataLoader instances.
        """
        super().__init__()
        check_one_trainer()

        if accelerator:
            self.accelerator = accelerator
            assert len(accelerate_kwargs) == 0
        else:
            kwargs = DistributedDataParallelKwargs(find_unused_parameters = True)

            self.accelerator = Accelerator(
                kwargs_handlers = [kwargs],
                split_batches = split_batches,
                **accelerate_kwargs
            )

        self.soundstream = soundstream

        self.use_ema = use_ema
        if self.use_ema:
            self.ema_soundstream = EMA(soundstream, beta = ema_beta, update_after_step = ema_update_after_step, update_every = ema_update_every)

        self.register_buffer('steps', torch.Tensor([0]))

        self.num_train_steps = num_train_steps
        self.batch_size = batch_size
        self.grad_accum_every = grad_accum_every

        hyperparameters = {
            "num_train_steps": num_train_steps,
            "batch_size": batch_size,
            "gradient_accum_every": grad_accum_every,
            "learning_rate": lr,
            "target_sample_hz": soundstream.target_sample_hz,
        }

        # optimizers

        self.optim = get_optimizer(soundstream.non_discr_parameters(), lr = lr, wd = wd)

        for discr_optimizer_key, discr in self.multiscale_discriminator_iter():
            one_multiscale_discr_optimizer = get_optimizer(discr.parameters(), lr = lr, wd = wd)
            setattr(self, discr_optimizer_key, one_multiscale_discr_optimizer)

        self.discr_optim = get_optimizer(soundstream.stft_discriminator.parameters(), lr = lr, wd = wd, use_lion = use_lion)

        # max grad norm

        self.max_grad_norm = max_grad_norm
        self.discr_max_grad_norm = discr_max_grad_norm

        if folder is None:
            assert train_dataloader is not None
            assert val_dataloader is not None
            self.dl = train_dataloader
            self.valid_dl = val_dataloader
        else:
            assert train_dataloader is None
            assert val_dataloader is None

            # create dataset

            if exists(data_max_length_seconds):
                assert not exists(data_max_length)
                data_max_length = int(data_max_length_seconds * soundstream.target_sample_hz)
            else:
                assert exists(data_max_length)

            hyperparameters['data_max_length'] = data_max_length

            self.ds = SoundDataset(
                folder,
                max_length = data_max_length,
                target_sample_hz = soundstream.target_sample_hz,
                seq_len_multiple_of = soundstream.seq_len_multiple_of
            )

            # split for validation

            if valid_frac > 0:
                train_size = int((1 - valid_frac) * len(self.ds))
                valid_size = len(self.ds) - train_size
                self.ds, self.valid_ds = random_split(self.ds, [train_size, valid_size], generator = torch.Generator().manual_seed(random_split_seed))
                self.print(f'training with dataset of {len(self.ds)} samples and validating with randomly splitted {len(self.valid_ds)} samples')
            else:
                self.valid_ds = self.ds
                self.print(f'training with shared training and valid dataset of {len(self.ds)} samples')

            assert len(self.ds) >= batch_size, 'dataset must have sufficient samples for training'
            assert len(self.valid_ds) >= batch_size, f'validation dataset must have sufficient number of samples (currently {len(self.valid_ds)}) for training'

            # dataloader

            self.dl = get_dataloader(self.ds, batch_size = batch_size, num_workers = dl_num_workers, shuffle = True, drop_last = dataloader_drop_last)

            self.valid_dl = get_dataloader(self.valid_ds, batch_size = batch_size, num_workers = dl_num_workers, shuffle = True, drop_last = dataloader_drop_last)

        # prepare with accelerator

        (
            self.soundstream,
            self.optim,
            self.discr_optim,
            self.dl
        ) = self.accelerator.prepare(
            self.soundstream,
            self.optim,
            self.discr_optim,
            self.dl
        )

        # prepare the multiscale discriminators with accelerator

        for name, _ in self.multiscale_discriminator_iter():
            optimizer = getattr(self, name)
            optimizer = self.accelerator.prepare(optimizer)
            setattr(self, name, optimizer)

        # dataloader iterators

        self.dl_iter = cycle(self.dl)
        self.valid_dl_iter = cycle(self.valid_dl)

        self.save_model_every = save_model_every
        self.save_results_every = save_results_every
        self.log_losses_every = log_losses_every

        self.apply_grad_penalty_every = apply_grad_penalty_every

        self.results_folder = Path(results_folder)

        if self.is_main and force_clear_prev_results is True or (not exists(force_clear_prev_results) and len([*self.results_folder.glob('**/*')]) > 0 and yes_or_no('do you want to clear previous experiment checkpoints and results?')):
            rmtree(str(self.results_folder))

        self.results_folder.mkdir(parents = True, exist_ok = True)

        # Initialize experiment trackers if an external Accelerator is not passed in

        if not accelerator:
            self.accelerator.init_trackers("soundstream", config=hyperparameters)        

        assert self.accelerator.distributed_type != DistributedType.FSDP, 'FSDP not supported for soundstream trainer due to complex-valued stft discriminator'

    def set_model_as_ema_model_(self):
        """ this will force the main 'online' model to have same parameters as the exponentially moving averaged model """
        assert self.use_ema
        self.ema_soundstream.ema_model.load_state_dict(self.soundstream.state_dict())

    def save(self, path):
        pkg = dict(
            model = self.accelerator.get_state_dict(self.soundstream),
            optim = self.optim.state_dict(),
            config = self.unwrapped_soundstream._configs,
            discr_optim = self.discr_optim.state_dict(),
            version = __version__
        )

        if self.use_ema:
            pkg['ema_model'] = self.ema_soundstream.state_dict()

        for key, _ in self.multiscale_discriminator_iter():
            discr_optim = getattr(self, key)
            pkg[key] = discr_optim.state_dict()

        torch.save(pkg, path)

    @property
    def unwrapped_soundstream(self):
        return self.accelerator.unwrap_model(self.soundstream)

    def load(self, path):
        path = Path(path)
        assert path.exists()
        pkg = torch.load(str(path), map_location = 'cpu')

        # if loading from old version, make a hacky guess

        if len(pkg.keys()) > 20:
            self.unwrapped_soundstream.load_state_dict(pkg)

            if self.use_ema:
                self.ema_soundstream.ema_model.load_state_dict(pkg)
            return

        # check version

        if 'version' in pkg and version.parse(pkg['version']) < version.parse(__version__):
            print(f'model was trained on older version {pkg["version"]} of audiolm-pytorch')

        # otherwise load things normally

        self.unwrapped_soundstream.load_state_dict(pkg['model'])

        if self.use_ema:
            assert 'ema_model' in pkg
            self.ema_soundstream.load_state_dict(pkg['ema_model'])

        self.optim.load_state_dict(pkg['optim'])
        self.discr_optim.load_state_dict(pkg['discr_optim'])

        for key, _ in self.multiscale_discriminator_iter():
            discr_optim = getattr(self, key)
            discr_optim.load_state_dict(pkg[key])

        # + 1 to start from the next step and avoid overwriting the last checkpoint

        self.steps = torch.tensor([checkpoint_num_steps(path) + 1], device=self.device)

    def multiscale_discriminator_iter(self):
        for ind, discr in enumerate(self.unwrapped_soundstream.discriminators):
            yield f'multiscale_discr_optimizer_{ind}', discr

    def multiscale_discriminator_optim_iter(self):
        for name, _ in self.multiscale_discriminator_iter():
            yield name, getattr(self, name)

    def print(self, msg):
        self.accelerator.print(msg)

    @property
    def device(self):
        return self.accelerator.device

    @property
    def is_distributed(self):
        return not (self.accelerator.distributed_type == DistributedType.NO and self.accelerator.num_processes == 1)

    @property
    def is_main(self):
        return self.accelerator.is_main_process

    @property
    def is_local_main(self):
        return self.accelerator.is_local_main_process

    def train_step(self):
        device = self.device

        steps = int(self.steps.item())
        apply_grad_penalty = self.apply_grad_penalty_every > 0 and not (steps % self.apply_grad_penalty_every)
        log_losses = self.log_losses_every > 0 and not (steps % self.log_losses_every)

        self.soundstream.train()

        # logs

        logs = {}

        # update vae (generator)

        for _ in range(self.grad_accum_every):
            wave, = next(self.dl_iter)
            wave = wave.to(device)

            loss, (recon_loss, multi_spectral_recon_loss, adversarial_loss, feature_loss, all_commitment_loss) = self.soundstream(wave, return_loss_breakdown = True)

            self.accelerator.backward(loss / self.grad_accum_every)

            accum_log(logs, dict(
                loss = loss.item() / self.grad_accum_every,
                recon_loss = recon_loss.item() / self.grad_accum_every,
            ))

            if log_losses:
                accum_log(logs, dict(
                    multi_spectral_recon_loss = multi_spectral_recon_loss.item() / self.grad_accum_every,
                    adversarial_loss = adversarial_loss.item() / self.grad_accum_every,
                    feature_loss = feature_loss.item() / self.grad_accum_every,
                    all_commitment_loss = all_commitment_loss.item() / self.grad_accum_every,
                ))

        if exists(self.max_grad_norm):
            self.accelerator.clip_grad_norm_(self.soundstream.parameters(), self.max_grad_norm)

        self.optim.step()
        self.optim.zero_grad()

        # update discriminator

        self.discr_optim.zero_grad()

        for name, multiscale_discr_optim in self.multiscale_discriminator_optim_iter():
            multiscale_discr_optim.zero_grad()

        for _ in range(self.grad_accum_every):
            wave, = next(self.dl_iter)
            wave = wave.to(device)

            discr_losses = self.soundstream(
                wave,
                apply_grad_penalty = apply_grad_penalty,
                return_discr_loss = True,
                return_discr_losses_separately = True
            )

            for name, discr_loss in discr_losses:
                self.accelerator.backward(discr_loss / self.grad_accum_every, retain_graph = True)
                accum_log(logs, {name: discr_loss.item() / self.grad_accum_every})

        if exists(self.discr_max_grad_norm):
            self.accelerator.clip_grad_norm_(self.soundstream.stft_discriminator.parameters(), self.discr_max_grad_norm)

        # gradient step for all discriminators

        self.discr_optim.step()

        for name, multiscale_discr_optim in self.multiscale_discriminator_optim_iter():
            multiscale_discr_optim.step()

        # build pretty printed losses

        losses_str = f"{steps}: soundstream total loss: {logs['loss']:.3f}, soundstream recon loss: {logs['recon_loss']:.3f}"
        if log_losses:
            self.accelerator.log({
                "total_loss": logs['loss'],
                "recon_loss": logs['recon_loss'],
                "multi_spectral_recon_loss": logs['multi_spectral_recon_loss'],
                "adversarial_loss": logs['adversarial_loss'],
                "feature_loss": logs['feature_loss'],
                "all_commitment_loss": logs['all_commitment_loss'],
                "stft_discr_loss": logs['stft']
            }, step=steps)

        for key, loss in logs.items():
            if not key.startswith('scale:'):
                continue
            _, scale_factor = key.split(':')

            losses_str += f" | discr (scale {scale_factor}) loss: {loss:.3f}"
            if log_losses:
                self.accelerator.log({f"discr_loss (scale {scale_factor})": loss}, step=steps)

        # log

        self.print(losses_str)

        # update exponential moving averaged generator

        self.accelerator.wait_for_everyone()

        if self.is_main and self.use_ema:
            self.ema_soundstream.update()

        # sample results every so often

        self.accelerator.wait_for_everyone()

        if self.is_main and not (steps % self.save_results_every):
            models = [(self.unwrapped_soundstream, str(steps))]
            if self.use_ema:
                models.append((self.ema_soundstream.ema_model if self.use_ema else self.unwrapped_soundstream, f'{steps}.ema'))

            wave, = next(self.valid_dl_iter)
            wave = wave.to(device)

            for model, label in models:
                model.eval()

                with torch.inference_mode():
                    recons = model(wave, return_recons_only = True)

                for ind, recon in enumerate(recons.unbind(dim = 0)):
                    filename = str(self.results_folder / f'sample_{label}.flac')
                    torchaudio.save(filename, recon.cpu().detach(), self.unwrapped_soundstream.target_sample_hz)

            self.print(f'{steps}: saving to {str(self.results_folder)}')

        # save model every so often

        self.accelerator.wait_for_everyone()

        if self.is_main and not (steps % self.save_model_every):
            model_path = str(self.results_folder / f'soundstream.{steps}.pt')
            self.save(model_path)

            self.print(f'{steps}: saving model to {str(self.results_folder)}')

        self.steps += 1
        return logs

    def train(self, log_fn = noop):

        while self.steps < self.num_train_steps:
            logs = self.train_step()
            log_fn(logs)

        self.print('training complete')

# semantic transformer trainer

class SemanticTransformerTrainer(nn.Module):
    @beartype
    def __init__(
        self,
        wav2vec: Optional[Union[FairseqVQWav2Vec, HubertWithKmeans]],
        transformer: SemanticTransformer,
        *,
        num_train_steps,
        batch_size,
        audio_conditioner: Optional[AudioConditionerBase] = None,
        dataset: Optional[Dataset] = None,
        data_max_length = None,
        data_max_length_seconds = None,
        folder = None,
        lr = 3e-4,
        grad_accum_every = 1,
        wd = 0.,
        max_grad_norm = 0.5,
        valid_frac = 0.05,
        random_split_seed = 42,
        save_results_every = 100,
        save_model_every = 1000,
        results_folder = './results',
        accelerate_kwargs: dict = dict(),
        split_batches = False,
        drop_last = False,
        force_clear_prev_results = None,
        average_valid_loss_over_grad_accum_every: bool = True, # if False, valid loss on a single batch
    ):
        super().__init__()
        check_one_trainer()

        self.accelerator = Accelerator(
            split_batches = split_batches,
            **accelerate_kwargs
        )

        self.wav2vec = wav2vec
        self.transformer = transformer
        self.audio_conditioner = audio_conditioner

        self.train_wrapper = SemanticTransformerWrapper(
            wav2vec = wav2vec,
            transformer = transformer,
            audio_conditioner = audio_conditioner
        )

        self.register_buffer('steps', torch.Tensor([0]))

        self.num_train_steps = num_train_steps
        self.batch_size = batch_size
        self.grad_accum_every = grad_accum_every

        # optimizers

        self.optim = get_optimizer(transformer.parameters(), lr = lr, wd = wd)

        # max grad norm

        self.max_grad_norm = max_grad_norm

        # create dataset

        self.ds = dataset
        if not exists(self.ds):
            assert exists(folder), 'folder must be passed in, if not passing in a custom dataset for text conditioned audio synthesis training'

            assert not (exists(data_max_length) and exists(data_max_length_seconds))

            if exists(data_max_length_seconds):
                data_max_length = data_max_length_seconds * wav2vec.target_sample_hz

            self.ds = SoundDataset(
                folder,
                max_length = data_max_length,
                target_sample_hz = wav2vec.target_sample_hz,
                seq_len_multiple_of = wav2vec.seq_len_multiple_of
            )

        self.ds_fields = None

        # split for validation

        if valid_frac > 0:
            train_size = int((1 - valid_frac) * len(self.ds))
            valid_size = len(self.ds) - train_size
            self.ds, self.valid_ds = random_split(self.ds, [train_size, valid_size], generator = torch.Generator().manual_seed(random_split_seed))
            self.print(f'training with dataset of {len(self.ds)} samples and validating with randomly splitted {len(self.valid_ds)} samples')
        else:
            self.valid_ds = self.ds
            self.print(f'training with shared training and valid dataset of {len(self.ds)} samples')

        assert len(self.ds) >= batch_size, 'dataset must have sufficient samples for training'
        assert len(self.valid_ds) >= batch_size, f'validation dataset must have sufficient number of samples (currently {len(self.valid_ds)}) for training'

        # dataloader

        self.dl = get_dataloader(self.ds, batch_size = batch_size, shuffle = True, drop_last = drop_last)

        self.valid_dl = get_dataloader(self.valid_ds, batch_size = batch_size, shuffle = True, drop_last = drop_last)

        # prepare with accelerator

        (
            self.train_wrapper,
            self.optim,
            self.dl,
            self.valid_dl
        ) = self.accelerator.prepare(
            self.train_wrapper,
            self.optim,
            self.dl,
            self.valid_dl
        )

        # dataloader iterators

        self.dl_iter = cycle(self.dl)
        self.valid_dl_iter = cycle(self.valid_dl)

        self.save_model_every = save_model_every
        self.save_results_every = save_results_every    

        self.results_folder = Path(results_folder)

        if self.is_main and force_clear_prev_results is True or (not exists(force_clear_prev_results) and len([*self.results_folder.glob('**/*')]) > 0 and yes_or_no('do you want to clear previous experiment checkpoints and results?')):
            rmtree(str(self.results_folder))

        self.results_folder.mkdir(parents = True, exist_ok = True)
        
        hps = {"num_train_steps": num_train_steps, "data_max_length": data_max_length, "learning_rate": lr}
        self.accelerator.init_trackers("semantic", config=hps)
        self.average_valid_loss_over_grad_accum_every = average_valid_loss_over_grad_accum_every

    def save(self, path):
        pkg = dict(
            model = self.accelerator.get_state_dict(self.transformer),
            optim = self.optim.state_dict(),
            version = __version__
        )
        torch.save(pkg, path)

    def load(self, path):
        transformer = self.accelerator.unwrap_model(self.transformer)
        pkg = transformer.load(path)
        # trainer-specific things
        self.optim.load_state_dict(pkg['optim'])

        # + 1 to start from the next step and avoid overwriting the last checkpoint
        self.steps = torch.tensor([checkpoint_num_steps(path) + 1], device=self.device)


    def print(self, msg):
        self.accelerator.print(msg)

    def generate(self, *args, **kwargs):
        return self.train_wrapper.generate(*args, **kwargs)

    @property
    def device(self):
        return self.accelerator.device

    @property
    def is_distributed(self):
        return not (self.accelerator.distributed_type == DistributedType.NO and self.accelerator.num_processes == 1)

    @property
    def is_main(self):
        return self.accelerator.is_main_process

    @property
    def is_local_main(self):
        return self.accelerator.is_local_main_process

    def data_tuple_to_kwargs(self, data):
        if not exists(self.ds_fields):
            self.ds_fields = determine_types(data, DATASET_FIELD_TYPE_CONFIG)
            assert not has_duplicates(self.ds_fields), 'dataset fields must not have duplicate field names'

        return dict(zip(self.ds_fields, data))

    def train_step(self):
        device = self.device

        steps = int(self.steps.item())

        self.transformer.train()

        # logs

        logs = {}

        # update vae (generator)

        for _ in range(self.grad_accum_every):
            data_kwargs = self.data_tuple_to_kwargs(next(self.dl_iter))

            loss = self.train_wrapper(**data_kwargs, return_loss = True)

            self.accelerator.backward(loss / self.grad_accum_every)

            accum_log(logs, {'loss': loss.item() / self.grad_accum_every})

        if exists(self.max_grad_norm):
            self.accelerator.clip_grad_norm_(self.transformer.parameters(), self.max_grad_norm)

        self.optim.step()
        self.optim.zero_grad()

        # log

        self.print(f"semantic {steps}: loss: {logs['loss']}")
        self.accelerator.log({"train_loss": logs['loss']}, step=steps)

        # sample results every so often

        self.accelerator.wait_for_everyone()

        if self.is_main and not (steps % self.save_results_every):
            valid_loss = 0
            for _ in range(self.average_valid_loss_over_grad_accum_every):
                data_kwargs = self.data_tuple_to_kwargs(next(self.valid_dl_iter))

                with torch.inference_mode():
                    self.train_wrapper.eval()
                    valid_loss += self.train_wrapper(**data_kwargs, return_loss = True)
<<<<<<< HEAD
            valid_loss = valid_loss.clone()
            valid_loss /= self.average_valid_loss_over_grad_accum_every
            self.print(f'semantic {steps}: valid loss {valid_loss}')
=======
            valid_loss = valid_loss.clone() # avoid inference mode to non-inference mode error
            valid_loss /= self.average_valid_loss_over_grad_accum_every
            self.print(f'{steps}: valid loss {valid_loss}')
>>>>>>> eec8a979
            self.accelerator.log({"valid_loss": valid_loss}, step=steps)

        # save model every so often

        if self.is_main and not (steps % self.save_model_every):
            model_path = str(self.results_folder / f'semantic.transformer.{steps}.pt')
            self.save(model_path)

            self.print(f'{steps}: saving model to {str(self.results_folder)}')

        self.steps += 1
        return logs

    def train(self, log_fn = noop):

        while self.steps < self.num_train_steps:
            logs = self.train_step()
            log_fn(logs)

        self.print('training complete')

# fine transformer trainer

class CoarseTransformerTrainer(nn.Module):
    @beartype
    def __init__(
        self,
        transformer: CoarseTransformer,
        codec: Union[SoundStream, EncodecWrapper],
        wav2vec: Optional[Union[FairseqVQWav2Vec, HubertWithKmeans]],
        *,
        num_train_steps,
        batch_size,
        audio_conditioner: Optional[AudioConditionerBase] = None,
        dataset: Optional[Dataset] = None,
        ds_fields: Tuple[str, ...] = ('raw_wave', 'raw_wave_for_codec', 'text'),
        data_max_length = None,
        data_max_length_seconds = None,
        folder = None,
        lr = 3e-4,
        grad_accum_every = 1,
        wd = 0.,
        max_grad_norm = 0.5,
        valid_frac = 0.05,
        random_split_seed = 42,
        save_results_every = 100,
        save_model_every = 1000,
        results_folder = './results',
        accelerate_kwargs: dict = dict(),
        split_batches = False,
        drop_last = False,
        force_clear_prev_results = None,
        average_valid_loss_over_grad_accum_every: bool = True,  # if False, valid loss on a single batch
    ):
        super().__init__()
        check_one_trainer()

        self.accelerator = Accelerator(
            split_batches = split_batches,
            **accelerate_kwargs
        )

        self.transformer = transformer
        self.codec = codec
        self.wav2vec = wav2vec
        self.audio_conditioner = audio_conditioner

        self.train_wrapper = CoarseTransformerWrapper(
            codec = codec,
            wav2vec = wav2vec,
            transformer = transformer,
            audio_conditioner = audio_conditioner
        )

        self.register_buffer('steps', torch.Tensor([0]))

        self.num_train_steps = num_train_steps
        self.batch_size = batch_size
        self.grad_accum_every = grad_accum_every

        # optimizers

        self.optim = get_optimizer(transformer.parameters(), lr = lr, wd = wd)

        # max grad norm

        self.max_grad_norm = max_grad_norm

        # create dataset

        self.ds = dataset

        if not exists(self.ds):
            assert exists(folder), 'folder must be passed in, if not passing in a custom dataset for text conditioned audio synthesis training'

            assert not (exists(data_max_length) and exists(data_max_length_seconds))

            if exists(data_max_length_seconds):
                data_max_length = tuple(data_max_length_seconds * hz for hz in (wav2vec.target_sample_hz, codec.target_sample_hz))

            self.ds = SoundDataset(
                folder,
                max_length = data_max_length,
                target_sample_hz = (
                    wav2vec.target_sample_hz,
                    codec.target_sample_hz
                ), # need 2 waves resampled differently here
                seq_len_multiple_of = codec.seq_len_multiple_of
            )

        self.ds_fields = ds_fields

        # split for validation

        if valid_frac > 0:
            train_size = int((1 - valid_frac) * len(self.ds))
            valid_size = len(self.ds) - train_size
            self.ds, self.valid_ds = random_split(self.ds, [train_size, valid_size], generator = torch.Generator().manual_seed(random_split_seed))
            self.print(f'training with dataset of {len(self.ds)} samples and validating with randomly splitted {len(self.valid_ds)} samples')
        else:
            self.valid_ds = self.ds
            self.print(f'training with shared training and valid dataset of {len(self.ds)} samples')

        assert len(self.ds) >= batch_size, 'dataset must have sufficient samples for training'
        assert len(self.valid_ds) >= batch_size, f'validation dataset must have sufficient number of samples (currently {len(self.valid_ds)}) for training'

        # dataloader

        self.dl = get_dataloader(self.ds, batch_size = batch_size, shuffle = True, drop_last = drop_last)

        self.valid_dl = get_dataloader(self.valid_ds, batch_size = batch_size, shuffle = True, drop_last = drop_last)

        # prepare with accelerator

        (
            self.transformer,
            self.optim,
            self.dl,
            self.valid_dl
        ) = self.accelerator.prepare(
            self.transformer,
            self.optim,
            self.dl,
            self.valid_dl
        )

        # dataloader iterators

        self.dl_iter = cycle(self.dl)
        self.valid_dl_iter = cycle(self.valid_dl)

        self.save_model_every = save_model_every
        self.save_results_every = save_results_every    

        self.results_folder = Path(results_folder)

        if self.is_main and force_clear_prev_results is True or (not exists(force_clear_prev_results) and len([*self.results_folder.glob('**/*')]) > 0 and yes_or_no('do you want to clear previous experiment checkpoints and results?')):
            rmtree(str(self.results_folder))

        self.results_folder.mkdir(parents = True, exist_ok = True)

        hps = {"num_train_steps": num_train_steps, "data_max_length": data_max_length, "learning_rate": lr}
        self.accelerator.init_trackers("coarse", config=hps)        

        self.train_wrapper.to(self.device)
        self.average_valid_loss_over_grad_accum_every = average_valid_loss_over_grad_accum_every

    def save(self, path):
        pkg = dict(
            model = self.accelerator.get_state_dict(self.transformer),
            optim = self.optim.state_dict(),
            version = __version__
        )
        torch.save(pkg, path)

    def load(self, path):
        transformer = self.accelerator.unwrap_model(self.transformer)
        pkg = transformer.load(path)
        # trainer-specific things
        self.optim.load_state_dict(pkg['optim'])

        # + 1 to start from the next step and avoid overwriting the last checkpoint
        self.steps = torch.tensor([checkpoint_num_steps(path) + 1], device=self.device)


    def print(self, msg):
        self.accelerator.print(msg)

    def generate(self, *args, **kwargs):
        return self.train_wrapper.generate(*args, **kwargs)

    @property
    def device(self):
        return self.accelerator.device

    @property
    def is_distributed(self):
        return not (self.accelerator.distributed_type == DistributedType.NO and self.accelerator.num_processes == 1)

    @property
    def is_main(self):
        return self.accelerator.is_main_process

    @property
    def is_local_main(self):
        return self.accelerator.is_local_main_process

    def train_step(self):
        device = self.device

        steps = int(self.steps.item())

        self.transformer.train()

        # logs

        logs = {}

        # update vae (generator)

        for _ in range(self.grad_accum_every):
            data_kwargs = dict(zip(self.ds_fields, next(self.dl_iter)))

            loss = self.train_wrapper(
                **data_kwargs,
                return_loss = True
            )

            self.accelerator.backward(loss / self.grad_accum_every)

            accum_log(logs, {'loss': loss.item() / self.grad_accum_every})

        if exists(self.max_grad_norm):
            self.accelerator.clip_grad_norm_(self.transformer.parameters(), self.max_grad_norm)

        self.optim.step()
        self.optim.zero_grad()

        # log

        self.print(f"coarse {steps}: loss: {logs['loss']}")
        self.accelerator.log({"train_loss": logs['loss']}, step=steps)

        # sample results every so often

        self.accelerator.wait_for_everyone()

        if self.is_main and not (steps % self.save_results_every):
            valid_loss = 0
            for i in range(self.average_valid_loss_over_grad_accum_every):
                data_kwargs = dict(zip(self.ds_fields, next(self.valid_dl_iter)))

                with torch.inference_mode():
                    self.train_wrapper.eval()

                    valid_loss += self.train_wrapper(
                        **data_kwargs,
                        return_loss = True
                    )
<<<<<<< HEAD
            valid_loss = valid_loss.clone()
            valid_loss /= self.average_valid_loss_over_grad_accum_every
            self.print(f'coarse {steps}: valid loss {valid_loss}')
=======
            valid_loss = valid_loss.clone() # avoid inference mode to non-inference mode error
            valid_loss /= self.average_valid_loss_over_grad_accum_every
            self.print(f'{steps}: valid loss {valid_loss}')
>>>>>>> eec8a979
            self.accelerator.log({"valid_loss": valid_loss}, step=steps)

        # save model every so often

        if self.is_main and not (steps % self.save_model_every):
            model_path = str(self.results_folder / f'coarse.transformer.{steps}.pt')
            self.save(model_path)

            self.print(f'{steps}: saving model to {str(self.results_folder)}')

        self.steps += 1
        return logs

    def train(self, log_fn = noop):

        while self.steps < self.num_train_steps:
            logs = self.train_step()
            log_fn(logs)

        self.print('training complete')

# fine transformer trainer

class FineTransformerTrainer(nn.Module):
    @beartype
    def __init__(
        self,
        transformer: FineTransformer,
        codec: Union[SoundStream, EncodecWrapper],
        *,
        num_train_steps,
        batch_size,
        audio_conditioner: Optional[AudioConditionerBase] = None,
        dataset: Optional[Dataset] = None,
        data_max_length = None,
        data_max_length_seconds = None,
        dataset_normalize = False,
        folder = None,
        lr = 3e-4,
        grad_accum_every = 1,
        wd = 0.,
        max_grad_norm = 0.5,
        valid_frac = 0.05,
        random_split_seed = 42,
        save_results_every = 100,
        save_model_every = 1000,
        results_folder = './results',
        accelerate_kwargs: dict = dict(),
        split_batches = False,
        drop_last = False,
        force_clear_prev_results = None,
        average_valid_loss_over_grad_accum_every: bool = True, # if False, valid loss on a single batch
    ):
        super().__init__()
        check_one_trainer()

        self.accelerator = Accelerator(
            split_batches = split_batches,
            **accelerate_kwargs
        )

        self.transformer = transformer
        self.codec = codec
        self.audio_conditioner = audio_conditioner

        self.train_wrapper = FineTransformerWrapper(
            codec = codec,
            transformer = transformer,
            audio_conditioner = audio_conditioner
        )

        self.register_buffer('steps', torch.Tensor([0]))

        self.num_train_steps = num_train_steps
        self.batch_size = batch_size
        self.grad_accum_every = grad_accum_every

        # optimizers

        self.optim = get_optimizer(transformer.parameters(), lr = lr, wd = wd)

        # max grad norm

        self.max_grad_norm = max_grad_norm

        # create dataset

        self.ds = dataset

        if not exists(self.ds):
            assert exists(folder), 'folder must be passed in, if not passing in a custom dataset for text conditioned audio synthesis training'

            assert not (exists(data_max_length) and exists(data_max_length_seconds))

            if exists(data_max_length_seconds):
                data_max_length = data_max_length_seconds * codec.target_sample_hz

            self.ds = SoundDataset(
                folder,
                max_length = data_max_length,
                target_sample_hz = codec.target_sample_hz,
                seq_len_multiple_of = codec.seq_len_multiple_of
            )

        self.ds_fields = None

        # split for validation

        if valid_frac > 0:
            train_size = int((1 - valid_frac) * len(self.ds))
            valid_size = len(self.ds) - train_size
            self.ds, self.valid_ds = random_split(self.ds, [train_size, valid_size], generator = torch.Generator().manual_seed(random_split_seed))
            self.print(f'training with dataset of {len(self.ds)} samples and validating with randomly splitted {len(self.valid_ds)} samples')
        else:
            self.valid_ds = self.ds
            self.print(f'training with shared training and valid dataset of {len(self.ds)} samples')

        assert len(self.ds) >= batch_size, 'dataset must have sufficient samples for training'
        assert len(self.valid_ds) >= batch_size, f'validation dataset must have sufficient number of samples (currently {len(self.valid_ds)}) for training'

        # dataloader

        self.dl = get_dataloader(self.ds, batch_size = batch_size, shuffle = True, drop_last = drop_last)

        self.valid_dl = get_dataloader(self.valid_ds, batch_size = batch_size, shuffle = True, drop_last = drop_last)

        # prepare with accelerator

        (
            self.transformer,
            self.optim,
            self.dl,
            self.valid_dl
        ) = self.accelerator.prepare(
            self.transformer,
            self.optim,
            self.dl,
            self.valid_dl
        )

        # dataloader iterators

        self.dl_iter = cycle(self.dl)
        self.valid_dl_iter = cycle(self.valid_dl)

        self.save_model_every = save_model_every
        self.save_results_every = save_results_every    

        self.results_folder = Path(results_folder)

        if force_clear_prev_results is True or (not exists(force_clear_prev_results) and len([*self.results_folder.glob('**/*')]) > 0 and yes_or_no('do you want to clear previous experiment checkpoints and results?')):
            rmtree(str(self.results_folder))

        self.results_folder.mkdir(parents = True, exist_ok = True)

        hps = {"num_train_steps": num_train_steps, "data_max_length": data_max_length, "learning_rate": lr}
        self.accelerator.init_trackers("fine", config=hps)        

        self.train_wrapper.to(self.device)
        self.average_valid_loss_over_grad_accum_every = average_valid_loss_over_grad_accum_every

    def save(self, path):
        pkg = dict(
            model = self.accelerator.get_state_dict(self.transformer),
            optim = self.optim.state_dict(),
            version = __version__
        )
        torch.save(pkg, path)

    def load(self, path):
        transformer = self.accelerator.unwrap_model(self.transformer)
        pkg = transformer.load(path)
        # trainer-specific things
        self.optim.load_state_dict(pkg['optim'])

        # + 1 to start from the next step and avoid overwriting the last checkpoint
        self.steps = torch.tensor([checkpoint_num_steps(path) + 1], device=self.device)

    def print(self, msg):
        self.accelerator.print(msg)

    def generate(self, *args, **kwargs):
        return self.train_wrapper.generate(*args, **kwargs)

    @property
    def device(self):
        return self.accelerator.device

    @property
    def is_distributed(self):
        return not (self.accelerator.distributed_type == DistributedType.NO and self.accelerator.num_processes == 1)

    @property
    def is_main(self):
        return self.accelerator.is_main_process

    @property
    def is_local_main(self):
        return self.accelerator.is_local_main_process

    def data_tuple_to_kwargs(self, data):
        if not exists(self.ds_fields):
            self.ds_fields = determine_types(data, DATASET_FIELD_TYPE_CONFIG)
            assert not has_duplicates(self.ds_fields), 'dataset fields must not have duplicate field names'

        return dict(zip(self.ds_fields, data))

    def train_step(self):
        device = self.device

        steps = int(self.steps.item())

        self.transformer.train()

        # logs

        logs = {}

        # update vae (generator)

        for _ in range(self.grad_accum_every):
            data_kwargs = self.data_tuple_to_kwargs(next(self.dl_iter))
            loss = self.train_wrapper(**data_kwargs, return_loss = True)

            self.accelerator.backward(loss / self.grad_accum_every)

            accum_log(logs, {'loss': loss.item() / self.grad_accum_every})

        if exists(self.max_grad_norm):
            self.accelerator.clip_grad_norm_(self.transformer.parameters(), self.max_grad_norm)

        self.optim.step()
        self.optim.zero_grad()

        # log

        self.print(f"fine {steps}: loss: {logs['loss']}")
        self.accelerator.log({"train_loss": logs['loss']}, step=steps)

        # sample results every so often

        self.accelerator.wait_for_everyone()

        if self.is_main and not (steps % self.save_results_every):
            valid_loss = 0
            for i in range(self.average_valid_loss_over_grad_accum_every):
                data_kwargs = self.data_tuple_to_kwargs(next(self.valid_dl_iter))

                with torch.inference_mode():
                    self.train_wrapper.eval()
                    valid_loss += self.train_wrapper(**data_kwargs, return_loss = True)
<<<<<<< HEAD
            valid_loss = valid_loss.clone()
            valid_loss /= self.average_valid_loss_over_grad_accum_every
            self.print(f'fine {steps}: valid loss {valid_loss}')
=======
            valid_loss = valid_loss.clone() # avoid inference mode to non-inference mode error
            valid_loss /= self.average_valid_loss_over_grad_accum_every
            self.print(f'{steps}: valid loss {valid_loss}')
>>>>>>> eec8a979
            self.accelerator.log({"valid_loss": valid_loss}, step=steps)

        # save model every so often

        if self.is_main and not (steps % self.save_model_every):
            model_path = str(self.results_folder / f'fine.transformer.{steps}.pt')
            self.save(model_path)

            self.print(f'{steps}: saving model to {str(self.results_folder)}')

        self.steps += 1
        return logs

    def train(self, log_fn = noop):

        while self.steps < self.num_train_steps:
            logs = self.train_step()
            log_fn(logs)

        self.print('training complete')<|MERGE_RESOLUTION|>--- conflicted
+++ resolved
@@ -792,15 +792,9 @@
                 with torch.inference_mode():
                     self.train_wrapper.eval()
                     valid_loss += self.train_wrapper(**data_kwargs, return_loss = True)
-<<<<<<< HEAD
-            valid_loss = valid_loss.clone()
+            valid_loss = valid_loss.clone() # avoid inference mode to non-inference mode error
             valid_loss /= self.average_valid_loss_over_grad_accum_every
             self.print(f'semantic {steps}: valid loss {valid_loss}')
-=======
-            valid_loss = valid_loss.clone() # avoid inference mode to non-inference mode error
-            valid_loss /= self.average_valid_loss_over_grad_accum_every
-            self.print(f'{steps}: valid loss {valid_loss}')
->>>>>>> eec8a979
             self.accelerator.log({"valid_loss": valid_loss}, step=steps)
 
         # save model every so often
@@ -1060,15 +1054,9 @@
                         **data_kwargs,
                         return_loss = True
                     )
-<<<<<<< HEAD
-            valid_loss = valid_loss.clone()
+            valid_loss = valid_loss.clone() # avoid inference mode to non-inference mode error
             valid_loss /= self.average_valid_loss_over_grad_accum_every
             self.print(f'coarse {steps}: valid loss {valid_loss}')
-=======
-            valid_loss = valid_loss.clone() # avoid inference mode to non-inference mode error
-            valid_loss /= self.average_valid_loss_over_grad_accum_every
-            self.print(f'{steps}: valid loss {valid_loss}')
->>>>>>> eec8a979
             self.accelerator.log({"valid_loss": valid_loss}, step=steps)
 
         # save model every so often
@@ -1320,15 +1308,9 @@
                 with torch.inference_mode():
                     self.train_wrapper.eval()
                     valid_loss += self.train_wrapper(**data_kwargs, return_loss = True)
-<<<<<<< HEAD
-            valid_loss = valid_loss.clone()
+            valid_loss = valid_loss.clone() # avoid inference mode to non-inference mode error
             valid_loss /= self.average_valid_loss_over_grad_accum_every
             self.print(f'fine {steps}: valid loss {valid_loss}')
-=======
-            valid_loss = valid_loss.clone() # avoid inference mode to non-inference mode error
-            valid_loss /= self.average_valid_loss_over_grad_accum_every
-            self.print(f'{steps}: valid loss {valid_loss}')
->>>>>>> eec8a979
             self.accelerator.log({"valid_loss": valid_loss}, step=steps)
 
         # save model every so often
