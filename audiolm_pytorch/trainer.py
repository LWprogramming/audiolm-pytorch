import re
from math import sqrt
import copy
from random import choice
from pathlib import Path
from shutil import rmtree

from beartype.typing import Union, List, Optional, Tuple
from typing_extensions import Annotated

from beartype import beartype
from beartype.door import is_bearable
from beartype.vale import Is

import torch
import torchaudio
from torch import nn
from torch.utils.data import Dataset, DataLoader, random_split
import datetime

from einops import rearrange

from audiolm_pytorch.optimizer import get_optimizer

from ema_pytorch import EMA

from audiolm_pytorch.soundstream import SoundStream
from audiolm_pytorch.encodec import EncodecWrapper

from audiolm_pytorch.audiolm_pytorch import (
    SemanticTransformer,
    SemanticTransformerWrapper,
    CoarseTransformer,
    CoarseTransformerWrapper,
    FineTransformer,
    FineTransformerWrapper,
    FairseqVQWav2Vec,
    HubertWithKmeans
)

from audiolm_pytorch.data import SoundDataset, get_dataloader
from audiolm_pytorch.utils import AudioConditionerBase

from audiolm_pytorch.version import __version__
from packaging import version

from accelerate import (Accelerator, DistributedType)
from accelerate.utils import DistributedDataParallelKwargs

# constants

DEFAULT_SAMPLE_RATE = 16000

# make sure only one trainer is instantiated

ONE_TRAINER_INSTANTIATED = False

def check_one_trainer():
    global ONE_TRAINER_INSTANTIATED
    assert not ONE_TRAINER_INSTANTIATED, 'only one Trainer can be instantiated at a time for training'
    ONE_TRAINER_INSTANTIATED = True

# for automatically routing data emitted from a dataset to keywords of the transformer wrappers

DATASET_FIELD_TYPE_CONFIG = dict(
    raw_wave = Annotated[
        torch.Tensor,
        Is[lambda t: t.dtype == torch.float and t.ndim in {2, 3}]
    ],
    text = List[str],
    text_embeds = Annotated[
        torch.Tensor,
        Is[lambda t: t.dtype == torch.float and t.ndim == 3]
    ],
)

# helpers

def exists(val):
    return val is not None

def noop(*args, **kwargs):
    pass

def cycle(dl):
    while True:
        for data in dl:
            yield data

def cast_tuple(t):
    return t if isinstance(t, (tuple, list)) else (t,)

def yes_or_no(question):
    answer = input(f'{question} (y/n) ')
    return answer.lower() in ('yes', 'y')

def accum_log(log, new_logs):
    for key, new_value in new_logs.items():
        old_value = log.get(key, 0.)
        log[key] = old_value + new_value
    return log

# auto data to module keyword argument routing functions

def has_duplicates(tup):
    counts = dict()
    for el in tup:
        if el not in counts:
            counts[el] = 0
        counts[el] += 1
    return any(filter(lambda count: count > 1, counts.values()))

def determine_types(data, config):
    output = []
    for el in data:
        for name, data_type in config.items():
            if is_bearable(el, data_type):
                output.append(name)
                break
        else:
            raise TypeError(f'unable to determine type of {data}')

    return tuple(output)

def checkpoint_num_steps(checkpoint_path):
    """Returns the number of steps trained from a checkpoint based on the filename.

    Filename format assumed to be something like "/path/to/semantic.transformer.20000.pt" which is
    for 20k train steps. Returns 20000 in that case.
    """
    results = re.findall(r'\d+', str(checkpoint_path))

    if len(results) == 0:
        return 0

    return int(results[-1])

# main trainer class

class SoundStreamTrainer(nn.Module):
    @beartype
    def __init__(
        self,
        soundstream: SoundStream,
        *,
        num_train_steps: int,
        batch_size: int,
        data_max_length: int = None,
        data_max_length_seconds: Union[int, float] = None,
        folder: str = None,
        train_dataloader: DataLoader = None,
        val_dataloader: DataLoader = None,
        lr: float = 2e-4,
        grad_accum_every: int = 4,
        wd: float = 0.,
        max_grad_norm: float = 0.5,
        discr_max_grad_norm: float = None,
        save_results_every: int = 100,
        save_model_every: int= 1000,
        log_losses_every: int= 1,
        results_folder: str = './results',
        valid_frac: float = 0.05,
        random_split_seed: int = 42,
        use_ema: bool = True,
        ema_beta: float = 0.995,
        ema_update_after_step: int = 500,
        ema_update_every: int = 10,
        apply_grad_penalty_every: int = 4,
        dl_num_workers: int = 0,
        accelerator: Accelerator = None,
        accelerate_kwargs: dict = dict(),
        use_lion: bool = False,
        force_clear_prev_results: bool = None  # set to True | False to skip the prompt
    ):
        """
        Initialize with a SoundStream instance and either a folder containing audio data or
        train/val DataLoader instances.
        """
        super().__init__()
        check_one_trainer()

        if accelerator:
            self.accelerator = accelerator
            assert len(accelerate_kwargs) == 0
        else:
            kwargs = DistributedDataParallelKwargs(find_unused_parameters = True)
            self.accelerator = Accelerator(kwargs_handlers = [kwargs], **accelerate_kwargs)

        self.soundstream = soundstream

        self.use_ema = use_ema
        if self.use_ema:
            self.ema_soundstream = EMA(soundstream, beta = ema_beta, update_after_step = ema_update_after_step, update_every = ema_update_every)

        self.register_buffer('steps', torch.Tensor([0]))

        self.num_train_steps = num_train_steps
        self.batch_size = batch_size
        self.grad_accum_every = grad_accum_every

        hyperparameters = {
            "num_train_steps": num_train_steps,
            "batch_size": batch_size,
            "gradient_accum_every": grad_accum_every,
            "learning_rate": lr,
            "target_sample_hz": soundstream.target_sample_hz,
        }

        # optimizers

        self.optim = get_optimizer(soundstream.non_discr_parameters(), lr = lr, wd = wd)

        for discr_optimizer_key, discr in self.multiscale_discriminator_iter():
            one_multiscale_discr_optimizer = get_optimizer(discr.parameters(), lr = lr, wd = wd)
            setattr(self, discr_optimizer_key, one_multiscale_discr_optimizer)

        self.discr_optim = get_optimizer(soundstream.stft_discriminator.parameters(), lr = lr, wd = wd, use_lion = use_lion)

        # max grad norm

        self.max_grad_norm = max_grad_norm
        self.discr_max_grad_norm = discr_max_grad_norm

        if folder is None:
            assert train_dataloader is not None
            assert val_dataloader is not None
            self.dl = train_dataloader
            self.valid_dl = val_dataloader
        else:
            assert train_dataloader is None
            assert val_dataloader is None

            # create dataset

            if exists(data_max_length_seconds):
                assert not exists(data_max_length)
                data_max_length = int(data_max_length_seconds * soundstream.target_sample_hz)
            else:
                assert exists(data_max_length)

            hyperparameters['data_max_length'] = data_max_length

            self.ds = SoundDataset(
                folder,
                max_length = data_max_length,
                target_sample_hz = soundstream.target_sample_hz,
                seq_len_multiple_of = soundstream.seq_len_multiple_of
            )

            # split for validation

            if valid_frac > 0:
                train_size = int((1 - valid_frac) * len(self.ds))
                valid_size = len(self.ds) - train_size
                self.ds, self.valid_ds = random_split(self.ds, [train_size, valid_size], generator = torch.Generator().manual_seed(random_split_seed))
                self.print(f'training with dataset of {len(self.ds)} samples and validating with randomly splitted {len(self.valid_ds)} samples')
            else:
                self.valid_ds = self.ds
                self.print(f'training with shared training and valid dataset of {len(self.ds)} samples')

            # dataloader

            self.dl = get_dataloader(self.ds, batch_size = batch_size, num_workers = dl_num_workers, shuffle = True)

            self.valid_dl = get_dataloader(self.valid_ds, batch_size = batch_size, num_workers = dl_num_workers, shuffle = True)

        # prepare with accelerator

        (
            self.soundstream,
            self.optim,
            self.discr_optim,
            self.dl
        ) = self.accelerator.prepare(
            self.soundstream,
            self.optim,
            self.discr_optim,
            self.dl
        )

        # prepare the multiscale discriminators with accelerator

        for name, _ in self.multiscale_discriminator_iter():
            optimizer = getattr(self, name)
            optimizer = self.accelerator.prepare(optimizer)
            setattr(self, name, optimizer)

        # dataloader iterators

        self.dl_iter = cycle(self.dl)
        self.valid_dl_iter = cycle(self.valid_dl)

        self.save_model_every = save_model_every
        self.save_results_every = save_results_every
        self.log_losses_every = log_losses_every

        self.apply_grad_penalty_every = apply_grad_penalty_every

        self.results_folder = Path(results_folder)

        if self.is_main and force_clear_prev_results is True or (not exists(force_clear_prev_results) and len([*self.results_folder.glob('**/*')]) > 0 and yes_or_no('do you want to clear previous experiment checkpoints and results?')):
            rmtree(str(self.results_folder))

        self.results_folder.mkdir(parents = True, exist_ok = True)

        # Initialize experiment trackers if an external Accelerator is not passed in

        if not accelerator:
            self.accelerator.init_trackers("soundstream", config=hyperparameters)        

        assert self.accelerator.distributed_type != DistributedType.FSDP, 'FSDP not supported for soundstream trainer due to complex-valued stft discriminator'

    def set_model_as_ema_model_(self):
        """ this will force the main 'online' model to have same parameters as the exponentially moving averaged model """
        assert self.use_ema
        self.ema_soundstream.ema_model.load_state_dict(self.soundstream.state_dict())

    def save(self, path):
        pkg = dict(
            model = self.accelerator.get_state_dict(self.soundstream),
            optim = self.optim.state_dict(),
            config = self.unwrapped_soundstream._configs,
            discr_optim = self.discr_optim.state_dict(),
            version = __version__
        )

        if self.use_ema:
            pkg['ema_model'] = self.ema_soundstream.state_dict()

        for key, _ in self.multiscale_discriminator_iter():
            discr_optim = getattr(self, key)
            pkg[key] = discr_optim.state_dict()

        torch.save(pkg, path)

    @property
    def unwrapped_soundstream(self):
        return self.accelerator.unwrap_model(self.soundstream)

    def load(self, path):
        path = Path(path)
        assert path.exists()
        pkg = torch.load(str(path), map_location = 'cpu')

        # if loading from old version, make a hacky guess

        if len(pkg.keys()) > 20:
            self.unwrapped_soundstream.load_state_dict(pkg)

            if self.use_ema:
                self.ema_soundstream.ema_model.load_state_dict(pkg)
            return

        # check version

        if 'version' in pkg and version.parse(pkg['version']) < version.parse(__version__):
            print(f'model was trained on older version {pkg["version"]} of audiolm-pytorch')

        # otherwise load things normally

        self.unwrapped_soundstream.load_state_dict(pkg['model'])

        if self.use_ema:
            assert 'ema_model' in pkg
            self.ema_soundstream.load_state_dict(pkg['ema_model'])

        self.optim.load_state_dict(pkg['optim'])
        self.discr_optim.load_state_dict(pkg['discr_optim'])

        for key, _ in self.multiscale_discriminator_iter():
            discr_optim = getattr(self, key)
            discr_optim.load_state_dict(pkg[key])

        # + 1 to start from the next step and avoid overwriting the last checkpoint

        self.steps = torch.tensor([checkpoint_num_steps(path) + 1], device=self.device)

    def multiscale_discriminator_iter(self):
        for ind, discr in enumerate(self.unwrapped_soundstream.discriminators):
            yield f'multiscale_discr_optimizer_{ind}', discr

    def multiscale_discriminator_optim_iter(self):
        for name, _ in self.multiscale_discriminator_iter():
            yield name, getattr(self, name)

    def print(self, msg):
        self.accelerator.print(msg)

    @property
    def device(self):
        return self.accelerator.device

    @property
    def is_distributed(self):
        return not (self.accelerator.distributed_type == DistributedType.NO and self.accelerator.num_processes == 1)

    @property
    def is_main(self):
        return self.accelerator.is_main_process

    @property
    def is_local_main(self):
        return self.accelerator.is_local_main_process

    def train_step(self):
        device = self.device

        steps = int(self.steps.item())
        apply_grad_penalty = self.apply_grad_penalty_every > 0 and not (steps % self.apply_grad_penalty_every)
        log_losses = self.log_losses_every > 0 and not (steps % self.log_losses_every)

        self.soundstream.train()

        # logs

        logs = {}

        # update vae (generator)

        for _ in range(self.grad_accum_every):
            wave, = next(self.dl_iter)
            wave = wave.to(device)

            loss, (recon_loss, multi_spectral_recon_loss, adversarial_loss, feature_loss, all_commitment_loss) = self.soundstream(wave, return_loss_breakdown = True)

            self.accelerator.backward(loss / self.grad_accum_every)

            accum_log(logs, dict(
                loss = loss.item() / self.grad_accum_every,
                recon_loss = recon_loss.item() / self.grad_accum_every,
            ))

            if log_losses:
                accum_log(logs, dict(
                    multi_spectral_recon_loss = multi_spectral_recon_loss.item() / self.grad_accum_every,
                    adversarial_loss = adversarial_loss.item() / self.grad_accum_every,
                    feature_loss = feature_loss.item() / self.grad_accum_every,
                    all_commitment_loss = all_commitment_loss.item() / self.grad_accum_every,
                ))

        if exists(self.max_grad_norm):
            self.accelerator.clip_grad_norm_(self.soundstream.parameters(), self.max_grad_norm)

        self.optim.step()
        self.optim.zero_grad()

        # update discriminator

        self.discr_optim.zero_grad()

        for name, multiscale_discr_optim in self.multiscale_discriminator_optim_iter():
            multiscale_discr_optim.zero_grad()

        for _ in range(self.grad_accum_every):
            wave, = next(self.dl_iter)
            wave = wave.to(device)

            discr_losses = self.soundstream(
                wave,
                apply_grad_penalty = apply_grad_penalty,
                return_discr_loss = True,
                return_discr_losses_separately = True
            )

            for name, discr_loss in discr_losses:
                self.accelerator.backward(discr_loss / self.grad_accum_every, retain_graph = True)
                accum_log(logs, {name: discr_loss.item() / self.grad_accum_every})

        if exists(self.discr_max_grad_norm):
            self.accelerator.clip_grad_norm_(self.soundstream.stft_discriminator.parameters(), self.discr_max_grad_norm)

        # gradient step for all discriminators

        self.discr_optim.step()

        for name, multiscale_discr_optim in self.multiscale_discriminator_optim_iter():
            multiscale_discr_optim.step()

        # build pretty printed losses

        losses_str = f"{steps}: soundstream total loss: {logs['loss']:.3f}, soundstream recon loss: {logs['recon_loss']:.3f}"
        if log_losses:
            self.accelerator.log({
                "total_loss": logs['loss'],
                "recon_loss": logs['recon_loss'],
                "multi_spectral_recon_loss": logs['multi_spectral_recon_loss'],
                "adversarial_loss": logs['adversarial_loss'],
                "feature_loss": logs['feature_loss'],
                "all_commitment_loss": logs['all_commitment_loss'],
                "stft_discr_loss": logs['stft']
            }, step=steps)

        for key, loss in logs.items():
            if not key.startswith('scale:'):
                continue
            _, scale_factor = key.split(':')

            losses_str += f" | discr (scale {scale_factor}) loss: {loss:.3f}"
            if log_losses:
                self.accelerator.log({f"discr_loss (scale {scale_factor})": loss}, step=steps)

        # log

        self.print(losses_str)

        # update exponential moving averaged generator

        self.accelerator.wait_for_everyone()

        if self.is_main and self.use_ema:
            self.ema_soundstream.update()

        # sample results every so often

        self.accelerator.wait_for_everyone()

        if self.is_main and not (steps % self.save_results_every):
            models = [(self.unwrapped_soundstream, str(steps))]
            if self.use_ema:
                models.append((self.ema_soundstream.ema_model if self.use_ema else self.unwrapped_soundstream, f'{steps}.ema'))

            wave, = next(self.valid_dl_iter)
            wave = wave.to(device)

            for model, label in models:
                model.eval()

                with torch.inference_mode():
                    recons = model(wave, return_recons_only = True)

                for ind, recon in enumerate(recons.unbind(dim = 0)):
                    filename = str(self.results_folder / f'sample_{label}.flac')
                    torchaudio.save(filename, recon.cpu().detach(), self.unwrapped_soundstream.target_sample_hz)

            self.print(f'{steps}: saving to {str(self.results_folder)}')

        # save model every so often

        self.accelerator.wait_for_everyone()

        if self.is_main and not (steps % self.save_model_every):
            model_path = str(self.results_folder / f'soundstream.{steps}.pt')
            self.save(model_path)

            self.print(f'{steps}: saving model to {str(self.results_folder)}')

        self.steps += 1
        return logs

    def train(self, log_fn = noop):

        while self.steps < self.num_train_steps:
            logs = self.train_step()
            log_fn(logs)

        self.print('training complete')

# semantic transformer trainer

class SemanticTransformerTrainer(nn.Module):
    @beartype
    def __init__(
        self,
        wav2vec: Optional[Union[FairseqVQWav2Vec, HubertWithKmeans]],
        transformer: SemanticTransformer,
        *,
        num_train_steps,
        batch_size,
        audio_conditioner: Optional[AudioConditionerBase] = None,
        dataset: Optional[Dataset] = None,
        data_max_length = None,
        data_max_length_seconds = None,
        folder = None,
        lr = 3e-4,
        grad_accum_every = 1,
        wd = 0.,
        max_grad_norm = 0.5,
        valid_frac = 0.05,
        random_split_seed = 42,
        save_results_every = 100,
        save_model_every = 1000,
        results_folder = './results',
        accelerate_kwargs: dict = dict(),
        force_clear_prev_results = None
    ):
        super().__init__()
<<<<<<< HEAD

        kwargs = DistributedDataParallelKwargs(find_unused_parameters = True)
        self.accelerator = Accelerator(kwargs_handlers = [kwargs], **accelerate_kwargs)
        # self.accelerator = Accelerator(**accelerate_kwargs)
=======
        check_one_trainer()

        self.accelerator = Accelerator(**accelerate_kwargs)
>>>>>>> 6cbaf1e1

        self.wav2vec = wav2vec
        self.transformer = transformer
        self.audio_conditioner = audio_conditioner

        self.train_wrapper = SemanticTransformerWrapper(
            wav2vec = wav2vec,
            transformer = transformer,
            audio_conditioner = audio_conditioner
        )

        self.register_buffer('steps', torch.Tensor([0]))

        self.num_train_steps = num_train_steps
        self.batch_size = batch_size
        self.grad_accum_every = grad_accum_every

        # optimizers

        self.optim = get_optimizer(transformer.parameters(), lr = lr, wd = wd)

        # max grad norm

        self.max_grad_norm = max_grad_norm

        # create dataset

        self.ds = dataset
        if not exists(self.ds):
            assert exists(folder), 'folder must be passed in, if not passing in a custom dataset for text conditioned audio synthesis training'

            assert not (exists(data_max_length) and exists(data_max_length_seconds))

            if exists(data_max_length_seconds):
                data_max_length = data_max_length_seconds * wav2vec.target_sample_hz

            self.ds = SoundDataset(
                folder,
                max_length = data_max_length,
                target_sample_hz = wav2vec.target_sample_hz,
                seq_len_multiple_of = wav2vec.seq_len_multiple_of
            )

        self.ds_fields = None

        # split for validation

        if valid_frac > 0:
            train_size = int((1 - valid_frac) * len(self.ds))
            valid_size = len(self.ds) - train_size
            self.ds, self.valid_ds = random_split(self.ds, [train_size, valid_size], generator = torch.Generator().manual_seed(random_split_seed))
            self.print(f'training with dataset of {len(self.ds)} samples and validating with randomly splitted {len(self.valid_ds)} samples')
        else:
            self.valid_ds = self.ds
            self.print(f'training with shared training and valid dataset of {len(self.ds)} samples')

        # dataloader

        self.dl = get_dataloader(self.ds, batch_size = batch_size, shuffle = True)

        self.valid_dl = get_dataloader(self.valid_ds, batch_size = batch_size, shuffle = True)

        # prepare with accelerator

        (
            self.train_wrapper,
            self.optim,
            self.dl,
            self.valid_dl
        ) = self.accelerator.prepare(
            self.train_wrapper,
            self.optim,
            self.dl,
            self.valid_dl
        )

        # dataloader iterators

        self.dl_iter = cycle(self.dl)
        self.valid_dl_iter = cycle(self.valid_dl)

        self.save_model_every = save_model_every
        self.save_results_every = save_results_every    

        self.results_folder = Path(results_folder)

        if self.is_main and force_clear_prev_results is True or (not exists(force_clear_prev_results) and len([*self.results_folder.glob('**/*')]) > 0 and yes_or_no('do you want to clear previous experiment checkpoints and results?')):
            rmtree(str(self.results_folder))

        self.results_folder.mkdir(parents = True, exist_ok = True)
        
        hps = {"num_train_steps": num_train_steps, "data_max_length": data_max_length, "learning_rate": lr}
        self.accelerator.init_trackers("semantic", config=hps)

    def save(self, path):
        pkg = dict(
            model = self.accelerator.get_state_dict(self.transformer),
            optim = self.optim.state_dict(),
            version = __version__
        )
        torch.save(pkg, path)

    def load(self, path):
        transformer = self.accelerator.unwrap_model(self.transformer)
        pkg = transformer.load(path)
        # trainer-specific things
        self.optim.load_state_dict(pkg['optim'])

        # + 1 to start from the next step and avoid overwriting the last checkpoint
        self.steps = torch.tensor([checkpoint_num_steps(path) + 1], device=self.device)


    def print(self, msg):
        self.accelerator.print(msg)

    def generate(self, *args, **kwargs):
        return self.train_wrapper.generate(*args, **kwargs)

    @property
    def device(self):
        return self.accelerator.device

    @property
    def is_distributed(self):
        return not (self.accelerator.distributed_type == DistributedType.NO and self.accelerator.num_processes == 1)

    @property
    def is_main(self):
        return self.accelerator.is_main_process

    @property
    def is_local_main(self):
        return self.accelerator.is_local_main_process

    def data_tuple_to_kwargs(self, data):
        if not exists(self.ds_fields):
            self.ds_fields = determine_types(data, DATASET_FIELD_TYPE_CONFIG)
            assert not has_duplicates(self.ds_fields), 'dataset fields must not have duplicate field names'

        return dict(zip(self.ds_fields, data))

    def train_step(self):
        device = self.device

        steps = int(self.steps.item())

        self.transformer.train()

        # logs

        logs = {}

        # update vae (generator)

        for _ in range(self.grad_accum_every):
            data_kwargs = self.data_tuple_to_kwargs(next(self.dl_iter))
            if self.steps == 0 and _ == 0:
                # write the audio to file named something like out-{datetime}.wav to double-check the data is correct
                output_path = str(self.results_folder / f'device-{self.device}-semantic-input-data-{datetime.datetime.now().strftime("%Y%m%d-%H%M%S")}.wav')
                generated_wav = data_kwargs['raw_wave']
                print(f"from device {self.device}: semantic generated_wav.shape = {generated_wav.shape}")
                # generated_wav is batch x time -> just save generated_wav[0], which needs to be a 1 x time
                torchaudio.save(output_path, generated_wav[0].unsqueeze(0).cpu(), 24000)
                # print(f"semantic data inspection: data_kwargs.keys() = {data_kwargs.keys()}")
            loss = self.train_wrapper(**data_kwargs, return_loss = True)

            self.accelerator.backward(loss / self.grad_accum_every)

            accum_log(logs, {'loss': loss.item() / self.grad_accum_every})

        if exists(self.max_grad_norm):
            self.accelerator.clip_grad_norm_(self.transformer.parameters(), self.max_grad_norm)

        self.optim.step()
        self.optim.zero_grad()

        # log

        self.print(f"device {self.device} semantic {steps}: loss: {logs['loss']}")
        self.accelerator.log({"train_loss": logs['loss']}, step=steps)

        # sample results every so often
        self.accelerator.wait_for_everyone()

        if self.is_main and not (steps % self.save_results_every):
            data_kwargs = self.data_tuple_to_kwargs(next(self.valid_dl_iter))

            with torch.inference_mode():
                self.train_wrapper.eval()
                valid_loss = self.train_wrapper(**data_kwargs, return_loss = True)

            self.print(f'semantic {steps}: valid loss {valid_loss}')
            self.accelerator.log({"valid_loss": valid_loss}, step=steps)

        # save model every so often
        if self.is_main and not (steps % self.save_model_every):
            model_path = str(self.results_folder / f'semantic.transformer.{steps}.pt')
            self.save(model_path)

            self.print(f'semantic {steps}: saving model to {str(self.results_folder)}')

        self.steps += 1
        return logs

    def train(self, log_fn = noop):

        while self.steps < self.num_train_steps:
            logs = self.train_step()
            log_fn(logs)

        self.print('training complete')

# fine transformer trainer

class CoarseTransformerTrainer(nn.Module):
    @beartype
    def __init__(
        self,
        transformer: CoarseTransformer,
        codec: Union[SoundStream, EncodecWrapper],
        wav2vec: Optional[Union[FairseqVQWav2Vec, HubertWithKmeans]],
        *,
        num_train_steps,
        batch_size,
        audio_conditioner: Optional[AudioConditionerBase] = None,
        dataset: Optional[Dataset] = None,
        ds_fields: Tuple[str, ...] = ('raw_wave', 'raw_wave_for_codec', 'text'),
        data_max_length = None,
        data_max_length_seconds = None,
        folder = None,
        lr = 3e-4,
        grad_accum_every = 1,
        wd = 0.,
        max_grad_norm = 0.5,
        valid_frac = 0.05,
        random_split_seed = 42,
        save_results_every = 100,
        save_model_every = 1000,
        results_folder = './results',
        accelerate_kwargs: dict = dict(),
        force_clear_prev_results = None
    ):
        super().__init__()
<<<<<<< HEAD
        kwargs = DistributedDataParallelKwargs(find_unused_parameters=True)
        self.accelerator = Accelerator(kwargs_handlers=[kwargs], **accelerate_kwargs)
        # self.accelerator = Accelerator(**accelerate_kwargs)
=======
        check_one_trainer()

        self.accelerator = Accelerator(**accelerate_kwargs)
>>>>>>> 6cbaf1e1

        self.transformer = transformer
        self.codec = codec
        self.wav2vec = wav2vec
        self.audio_conditioner = audio_conditioner

        self.train_wrapper = CoarseTransformerWrapper(
            codec = codec,
            wav2vec = wav2vec,
            transformer = transformer,
            audio_conditioner = audio_conditioner
        )

        self.register_buffer('steps', torch.Tensor([0]))

        self.num_train_steps = num_train_steps
        self.batch_size = batch_size
        self.grad_accum_every = grad_accum_every

        # optimizers

        self.optim = get_optimizer(transformer.parameters(), lr = lr, wd = wd)

        # max grad norm

        self.max_grad_norm = max_grad_norm

        # create dataset

        self.ds = dataset

        if not exists(self.ds):
            assert exists(folder), 'folder must be passed in, if not passing in a custom dataset for text conditioned audio synthesis training'

            assert not (exists(data_max_length) and exists(data_max_length_seconds))

            if exists(data_max_length_seconds):
                data_max_length = tuple(data_max_length_seconds * hz for hz in (wav2vec.target_sample_hz, codec.target_sample_hz))

            self.ds = SoundDataset(
                folder,
                max_length = data_max_length,
                target_sample_hz = (
                    wav2vec.target_sample_hz,
                    codec.target_sample_hz
                ), # need 2 waves resampled differently here
                seq_len_multiple_of = codec.seq_len_multiple_of
            )

        self.ds_fields = ds_fields

        # split for validation

        if valid_frac > 0:
            train_size = int((1 - valid_frac) * len(self.ds))
            valid_size = len(self.ds) - train_size
            self.ds, self.valid_ds = random_split(self.ds, [train_size, valid_size], generator = torch.Generator().manual_seed(random_split_seed))
            self.print(f'training with dataset of {len(self.ds)} samples and validating with randomly splitted {len(self.valid_ds)} samples')
        else:
            self.valid_ds = self.ds
            self.print(f'training with shared training and valid dataset of {len(self.ds)} samples')

        # dataloader

        self.dl = get_dataloader(self.ds, batch_size = batch_size, shuffle = True)

        self.valid_dl = get_dataloader(self.valid_ds, batch_size = batch_size, shuffle = True)

        # prepare with accelerator

        (
            self.transformer,
            self.optim,
            self.dl,
            self.valid_dl
        ) = self.accelerator.prepare(
            self.transformer,
            self.optim,
            self.dl,
            self.valid_dl
        )

        # dataloader iterators

        self.dl_iter = cycle(self.dl)
        self.valid_dl_iter = cycle(self.valid_dl)

        self.save_model_every = save_model_every
        self.save_results_every = save_results_every

        self.results_folder = Path(results_folder)

        if self.is_main and force_clear_prev_results is True or (not exists(force_clear_prev_results) and len([*self.results_folder.glob('**/*')]) > 0 and yes_or_no('do you want to clear previous experiment checkpoints and results?')):
            rmtree(str(self.results_folder))

        self.results_folder.mkdir(parents = True, exist_ok = True)

        hps = {"num_train_steps": num_train_steps, "data_max_length": data_max_length, "learning_rate": lr}
        self.accelerator.init_trackers("coarse", config=hps)

        self.train_wrapper.to(self.device)

    def save(self, path):
        pkg = dict(
            model = self.accelerator.get_state_dict(self.transformer),
            optim = self.optim.state_dict(),
            version = __version__
        )
        torch.save(pkg, path)

    def load(self, path):
        transformer = self.accelerator.unwrap_model(self.transformer)
        pkg = transformer.load(path)
        # trainer-specific things
        self.optim.load_state_dict(pkg['optim'])

        # + 1 to start from the next step and avoid overwriting the last checkpoint
        self.steps = torch.tensor([checkpoint_num_steps(path) + 1], device=self.device)


    def print(self, msg):
        self.accelerator.print(msg)

    def generate(self, *args, **kwargs):
        return self.train_wrapper.generate(*args, **kwargs)

    @property
    def device(self):
        return self.accelerator.device

    @property
    def is_distributed(self):
        return not (self.accelerator.distributed_type == DistributedType.NO and self.accelerator.num_processes == 1)

    @property
    def is_main(self):
        return self.accelerator.is_main_process

    @property
    def is_local_main(self):
        return self.accelerator.is_local_main_process

    def data_tuple_to_kwargs(self, data):
        if not exists(self.ds_fields):
            self.ds_fields = determine_types(data, DATASET_FIELD_TYPE_CONFIG)
            assert not has_duplicates(self.ds_fields), 'dataset fields must not have duplicate field names'

        return dict(zip(self.ds_fields, data))

    def train_step(self):
        device = self.device

        steps = int(self.steps.item())

        self.transformer.train()

        # logs

        logs = {}

        # update vae (generator)
        # print(f"device is {device} is here with self.grad_accum_every {self.grad_accum_every} and self.steps {self.steps}")
        # print(f"coarse training on device {device}")
        # print(f"on device {device}: accelerator has {len(self.accelerator._dataloaders)} dataloaders. each dataloader's rng_types dumped: {[dl.rng_types for dl in self.accelerator._dataloaders]} and their corresponding synchronized_generator: {[dl.synchronized_generator for dl in self.accelerator._dataloaders]}")
        for _ in range(self.grad_accum_every):
            # print(f"step {_} and arrived here on device {device}")
            data_kwargs = self.data_tuple_to_kwargs(next(self.dl_iter))
            loss = self.train_wrapper(**data_kwargs, return_loss = True)
            # data_kwargs = dict(zip(self.ds_fields, next(self.dl_iter)))
            if self.steps == 0 and _ == 0:
                print(f"coarse dataloader size = {len(self.dl)} for device {self.device}")
                # write the audio to file named something like out-{datetime}.wav to double-check the data is correct
                output_path = str(self.results_folder / f'device-{self.device}-coarse-input-data-{datetime.datetime.now().strftime("%Y%m%d-%H%M%S")}.wav')
                generated_wav = data_kwargs['raw_wave']
                print(f"from device {self.device} coarse generated_wav.shape = {generated_wav.shape}")
                # generated_wav is batch x time -> just save generated_wav[0], which needs to be a 1 x time
                torchaudio.save(output_path, generated_wav[0].unsqueeze(0).cpu(), 24000)                # print(f"coarse data inspection: data_kwargs.keys() = {data_kwargs.keys()}")
            # loss = self.train_wrapper(
            #     **data_kwargs,
            #     return_loss = True
            # )

            self.accelerator.backward(loss / self.grad_accum_every)

            accum_log(logs, {'loss': loss.item() / self.grad_accum_every})

        if exists(self.max_grad_norm):
            self.accelerator.clip_grad_norm_(self.transformer.parameters(), self.max_grad_norm)

        self.optim.step()
        self.optim.zero_grad()

        # log

        self.print(f"coarse {steps}: loss: {logs['loss']}")
        # print(f"\ndevice {device} arrived at 1\n")
        self.accelerator.log({"train_loss": logs['loss']}, step=steps)
        print(f"{steps}: device {device} arrived at 2\n")
        # sample results every so often
        self.accelerator.wait_for_everyone()
        print(f"{steps}: device {device} arrived 3\n") # in a given step: expect to never see any device hit 3 until everyone's hit 2
        if self.is_main and not (steps % self.save_results_every):
            data_kwargs = dict(zip(self.ds_fields, next(self.valid_dl_iter)))

            with torch.inference_mode():
                self.train_wrapper.eval()

                valid_loss = self.train_wrapper(
                    **data_kwargs,
                    return_loss = True
                )

            self.print(f'coarse {steps}: valid loss {valid_loss}')
            self.accelerator.log({"valid_loss": valid_loss}, step=steps)
        print(f"{steps}: accelerator waiting for everyone on device {device}, arrived 4")
        self.accelerator.wait_for_everyone()
        print(f"{steps}: accelerator waited for everyone on device {device}, arrived 5")
        # save model every so often
        if self.is_main and not (steps % self.save_model_every):
            model_path = str(self.results_folder / f'coarse.transformer.{steps}.pt')
            self.save(model_path)

            self.print(f'coarse {steps}: saving model to {str(self.results_folder)}')
        # print(f"\ndevice {device} after save possibly\n")
        print(f"{steps}: accelerator waiting for everyone on device {device}, arrived 6")
        self.accelerator.wait_for_everyone()
        print(f"{steps}: accelerator waited for everyone on device {device}, arrived 7")
        self.steps += 1
        return logs

    def train(self, log_fn = noop):
        print(f"from device {self.device}: entered train with dataset length {len(self.ds)}")
        while self.steps < self.num_train_steps:
            self.print(f"starting step {self.steps} out of {self.num_train_steps}")
            logs = self.train_step()
            self.print(f"finished step {self.steps} out of {self.num_train_steps}")
            log_fn(logs)

        self.print('training complete')

# fine transformer trainer

class FineTransformerTrainer(nn.Module):
    @beartype
    def __init__(
        self,
        transformer: FineTransformer,
        codec: Union[SoundStream, EncodecWrapper],
        *,
        num_train_steps,
        batch_size,
        audio_conditioner: Optional[AudioConditionerBase] = None,
        dataset: Optional[Dataset] = None,
        data_max_length = None,
        data_max_length_seconds = None,
        dataset_normalize = False,
        folder = None,
        lr = 3e-4,
        grad_accum_every = 1,
        wd = 0.,
        max_grad_norm = 0.5,
        valid_frac = 0.05,
        random_split_seed = 42,
        save_results_every = 100,
        save_model_every = 1000,
        results_folder = './results',
        accelerate_kwargs: dict = dict(),
        force_clear_prev_results = None
    ):
        super().__init__()
<<<<<<< HEAD
        kwargs = DistributedDataParallelKwargs(find_unused_parameters=True)
        self.accelerator = Accelerator(kwargs_handlers=[kwargs], **accelerate_kwargs)
        # self.accelerator = Accelerator(**accelerate_kwargs)
=======
        check_one_trainer()

        self.accelerator = Accelerator(**accelerate_kwargs)
>>>>>>> 6cbaf1e1

        self.transformer = transformer
        self.codec = codec
        self.audio_conditioner = audio_conditioner

        self.train_wrapper = FineTransformerWrapper(
            codec = codec,
            transformer = transformer,
            audio_conditioner = audio_conditioner
        )

        self.register_buffer('steps', torch.Tensor([0]))

        self.num_train_steps = num_train_steps
        self.batch_size = batch_size
        self.grad_accum_every = grad_accum_every

        # optimizers

        self.optim = get_optimizer(transformer.parameters(), lr = lr, wd = wd)

        # max grad norm

        self.max_grad_norm = max_grad_norm

        # create dataset

        self.ds = dataset

        if not exists(self.ds):
            assert exists(folder), 'folder must be passed in, if not passing in a custom dataset for text conditioned audio synthesis training'

            assert not (exists(data_max_length) and exists(data_max_length_seconds))

            if exists(data_max_length_seconds):
                data_max_length = data_max_length_seconds * codec.target_sample_hz

            self.ds = SoundDataset(
                folder,
                max_length = data_max_length,
                target_sample_hz = codec.target_sample_hz,
                seq_len_multiple_of = codec.seq_len_multiple_of
            )

        self.ds_fields = None

        # split for validation

        if valid_frac > 0:
            train_size = int((1 - valid_frac) * len(self.ds))
            valid_size = len(self.ds) - train_size
            self.ds, self.valid_ds = random_split(self.ds, [train_size, valid_size], generator = torch.Generator().manual_seed(random_split_seed))
            self.print(f'training with dataset of {len(self.ds)} samples and validating with randomly splitted {len(self.valid_ds)} samples')
        else:
            self.valid_ds = self.ds
            self.print(f'training with shared training and valid dataset of {len(self.ds)} samples')

        # dataloader

        self.dl = get_dataloader(self.ds, batch_size = batch_size, shuffle = True)

        self.valid_dl = get_dataloader(self.valid_ds, batch_size = batch_size, shuffle = True)

        # prepare with accelerator

        (
            self.transformer,
            self.optim,
            self.dl,
            self.valid_dl
        ) = self.accelerator.prepare(
            self.transformer,
            self.optim,
            self.dl,
            self.valid_dl
        )

        # dataloader iterators

        self.dl_iter = cycle(self.dl)
        self.valid_dl_iter = cycle(self.valid_dl)

        self.save_model_every = save_model_every
        self.save_results_every = save_results_every

        self.results_folder = Path(results_folder)

        if force_clear_prev_results is True or (not exists(force_clear_prev_results) and len([*self.results_folder.glob('**/*')]) > 0 and yes_or_no('do you want to clear previous experiment checkpoints and results?')):
            rmtree(str(self.results_folder))

        self.results_folder.mkdir(parents = True, exist_ok = True)

        hps = {"num_train_steps": num_train_steps, "data_max_length": data_max_length, "learning_rate": lr}
        self.accelerator.init_trackers("fine", config=hps)

        self.train_wrapper.to(self.device)

    def save(self, path):
        pkg = dict(
            model = self.accelerator.get_state_dict(self.transformer),
            optim = self.optim.state_dict(),
            version = __version__
        )
        torch.save(pkg, path)

    def load(self, path):
        transformer = self.accelerator.unwrap_model(self.transformer)
        pkg = transformer.load(path)
        # trainer-specific things
        self.optim.load_state_dict(pkg['optim'])

        # + 1 to start from the next step and avoid overwriting the last checkpoint
        self.steps = torch.tensor([checkpoint_num_steps(path) + 1], device=self.device)

    def print(self, msg):
        self.accelerator.print(msg)

    def generate(self, *args, **kwargs):
        return self.train_wrapper.generate(*args, **kwargs)

    @property
    def device(self):
        return self.accelerator.device

    @property
    def is_distributed(self):
        return not (self.accelerator.distributed_type == DistributedType.NO and self.accelerator.num_processes == 1)

    @property
    def is_main(self):
        return self.accelerator.is_main_process

    @property
    def is_local_main(self):
        return self.accelerator.is_local_main_process

    def data_tuple_to_kwargs(self, data):
        if not exists(self.ds_fields):
            self.ds_fields = determine_types(data, DATASET_FIELD_TYPE_CONFIG)
            assert not has_duplicates(self.ds_fields), 'dataset fields must not have duplicate field names'

        return dict(zip(self.ds_fields, data))

    def train_step(self):
        device = self.device

        steps = int(self.steps.item())

        self.transformer.train()

        # logs

        logs = {}

        # update vae (generator)

        for _ in range(self.grad_accum_every):
            data_kwargs = self.data_tuple_to_kwargs(next(self.dl_iter))
            if self.steps == 0 and _ == 0:
                # write the audio to file named something like out-{datetime}.wav to double-check the data is correct
                output_path = str(self.results_folder / f'device-{self.device}-fine-input-data-{datetime.datetime.now().strftime("%Y%m%d-%H%M%S")}.wav')
                generated_wav = data_kwargs['raw_wave']
                print(f"from device {self.device} fine generated_wav.shape = {generated_wav.shape}")
                # generated_wav is batch x time -> just save generated_wav[0], which needs to be a 1 x time
                torchaudio.save(output_path, generated_wav[0].unsqueeze(0).cpu(), 24000)                # print(f"fine data inspection: data_kwargs.keys() = {data_kwargs.keys()}")
            loss = self.train_wrapper(**data_kwargs, return_loss = True)

            self.accelerator.backward(loss / self.grad_accum_every)

            accum_log(logs, {'loss': loss.item() / self.grad_accum_every})

        if exists(self.max_grad_norm):
            self.accelerator.clip_grad_norm_(self.transformer.parameters(), self.max_grad_norm)

        self.optim.step()
        self.optim.zero_grad()

        # log

        self.print(f"fine {steps}: loss: {logs['loss']}")
        self.accelerator.log({"train_loss": logs['loss']}, step=steps)

        # sample results every so often
        self.accelerator.wait_for_everyone()

        if self.is_main and not (steps % self.save_results_every):
            data_kwargs = self.data_tuple_to_kwargs(next(self.valid_dl_iter))

            with torch.inference_mode():
                self.train_wrapper.eval()
                valid_loss = self.train_wrapper(**data_kwargs, return_loss = True)

            self.print(f'fine {steps}: valid loss {valid_loss}')
            self.accelerator.log({"valid_loss": valid_loss}, step=steps)

        # save model every so often
        if self.is_main and not (steps % self.save_model_every):
            model_path = str(self.results_folder / f'fine.transformer.{steps}.pt')
            self.save(model_path)

            self.print(f'fine {steps}: saving model to {str(self.results_folder)}')

        self.steps += 1
        return logs

    def train(self, log_fn = noop):

        while self.steps < self.num_train_steps:
            logs = self.train_step()
            log_fn(logs)

        self.print('training complete')<|MERGE_RESOLUTION|>--- conflicted
+++ resolved
@@ -584,16 +584,10 @@
         force_clear_prev_results = None
     ):
         super().__init__()
-<<<<<<< HEAD
-
+        check_one_trainer()
         kwargs = DistributedDataParallelKwargs(find_unused_parameters = True)
         self.accelerator = Accelerator(kwargs_handlers = [kwargs], **accelerate_kwargs)
         # self.accelerator = Accelerator(**accelerate_kwargs)
-=======
-        check_one_trainer()
-
-        self.accelerator = Accelerator(**accelerate_kwargs)
->>>>>>> 6cbaf1e1
 
         self.wav2vec = wav2vec
         self.transformer = transformer
@@ -837,15 +831,10 @@
         force_clear_prev_results = None
     ):
         super().__init__()
-<<<<<<< HEAD
+        check_one_trainer()
         kwargs = DistributedDataParallelKwargs(find_unused_parameters=True)
         self.accelerator = Accelerator(kwargs_handlers=[kwargs], **accelerate_kwargs)
         # self.accelerator = Accelerator(**accelerate_kwargs)
-=======
-        check_one_trainer()
-
-        self.accelerator = Accelerator(**accelerate_kwargs)
->>>>>>> 6cbaf1e1
 
         self.transformer = transformer
         self.codec = codec
@@ -1116,15 +1105,10 @@
         force_clear_prev_results = None
     ):
         super().__init__()
-<<<<<<< HEAD
+        check_one_trainer()
         kwargs = DistributedDataParallelKwargs(find_unused_parameters=True)
         self.accelerator = Accelerator(kwargs_handlers=[kwargs], **accelerate_kwargs)
         # self.accelerator = Accelerator(**accelerate_kwargs)
-=======
-        check_one_trainer()
-
-        self.accelerator = Accelerator(**accelerate_kwargs)
->>>>>>> 6cbaf1e1
 
         self.transformer = transformer
         self.codec = codec
