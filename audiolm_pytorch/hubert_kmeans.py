--- conflicted
+++ resolved
@@ -91,7 +91,6 @@
         if exists(self.seq_len_multiple_of):
             wav_input = curtail_to_multiple(wav_input, self.seq_len_multiple_of)
 
-<<<<<<< HEAD
         if self.use_mert:
             # wav_input is batch x samples
             # # mert_input is {
@@ -123,7 +122,12 @@
             embed = all_layer_hidden_states[self.layer] # timesteps x 768 feature_dim
             packed_shape = [torch.Size([1, embed.shape[0]])] # extremely hacky way to replicate einops.pack behavior for packed_shape
         else:
-            embed = self.model(wav_input, features_only = True, output_layer = self.output_layer)
+            embed = self.model(
+                wav_input,
+                features_only=True,
+                mask=False,  # thanks to @maitycyrus for noticing that mask is defaulted to True in the fairseq code
+                output_layer=self.output_layer
+            )
             # print(f"embed.keys(): {embed.keys()}")
             # padding_mask is also a key but it's None
             # print(f"type(wav_input) {type(wav_input)} and shape: {wav_input.shape}") # 1 x 10240 in the example, dependent on max_length or whatever that parameter is
@@ -133,16 +137,6 @@
             embed, packed_shape = pack([embed['x']], '* d')
         # wav_input shape: torch.Size([1, 10240]), embed shape: torch.Size([31, 768]), packed_shape: [torch.Size([1, 31])]
         # print(f"self.use_mert: {self.use_mert}, wav_input shape: {wav_input.shape}, embed shape: {embed.shape}, packed_shape: {packed_shape}")
-=======
-        embed = self.model(
-            wav_input,
-            features_only = True,
-            mask = False,  # thanks to @maitycyrus for noticing that mask is defaulted to True in the fairseq code
-            output_layer = self.output_layer
-        )
-
-        embed, packed_shape = pack([embed['x']], '* d')
->>>>>>> bead0a38
 
         codebook_indices = self.kmeans.predict(embed.cpu().detach().numpy())
 
