--- conflicted
+++ resolved
@@ -35,11 +35,8 @@
         kmeans_path,
         target_sample_hz = 16000,
         seq_len_multiple_of = None,
-<<<<<<< HEAD
-        use_mert = False,
-=======
-        output_layer = 9
->>>>>>> d499b819
+        output_layer = 9,
+        use_mert=False,
     ):
         super().__init__()
         self.target_sample_hz = target_sample_hz
@@ -58,7 +55,7 @@
             # print(f"model is nn module? {isinstance(self.model, nn.Module)}")
             self.processor = Wav2Vec2Processor.from_pretrained("facebook/hubert-large-ls960-ft") # is not nn.Module
             # print(f"processor is nn module? {isinstance(self.processor, nn.Module)}")
-            self.layer = 7 # hardcoded to pull out from this layer in MERT. TODO refactor this later
+            self.layer = output_layer
 
         kmeans_path = Path(kmeans_path)
         assert kmeans_path.exists(), f'path {kmeans_path} does not exist'
@@ -93,7 +90,6 @@
         if exists(self.seq_len_multiple_of):
             wav_input = curtail_to_multiple(wav_input, self.seq_len_multiple_of)
 
-<<<<<<< HEAD
         if self.use_mert:
             # wav_input is batch x samples
             # # mert_input is {
@@ -125,7 +121,7 @@
             embed = all_layer_hidden_states[self.layer] # timesteps x 768 feature_dim
             packed_shape = [torch.Size([1, embed.shape[0]])] # extremely hacky way to replicate einops.pack behavior for packed_shape
         else:
-            embed = self.model(wav_input, features_only = True)
+            embed = self.model(wav_input, features_only = True, output_layer = self.output_layer)
             # print(f"embed.keys(): {embed.keys()}")
             # padding_mask is also a key but it's None
             # print(f"type(wav_input) {type(wav_input)} and shape: {wav_input.shape}") # 1 x 10240 in the example, dependent on max_length or whatever that parameter is
@@ -135,10 +131,6 @@
             embed, packed_shape = pack([embed['x']], '* d')
         # wav_input shape: torch.Size([1, 10240]), embed shape: torch.Size([31, 768]), packed_shape: [torch.Size([1, 31])]
         # print(f"self.use_mert: {self.use_mert}, wav_input shape: {wav_input.shape}, embed shape: {embed.shape}, packed_shape: {packed_shape}")
-=======
-        embed = self.model(wav_input, features_only = True, output_layer = self.output_layer)
-        embed, packed_shape = pack([embed['x']], '* d')
->>>>>>> d499b819
 
         codebook_indices = self.kmeans.predict(embed.cpu().detach().numpy())
 
