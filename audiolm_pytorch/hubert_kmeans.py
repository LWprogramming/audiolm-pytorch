--- conflicted
+++ resolved
@@ -15,11 +15,7 @@
 import logging
 logging.root.setLevel(logging.ERROR)
 
-<<<<<<< HEAD
-from transformers import HubertModel
-=======
 from transformers import HubertModel, Wav2Vec2Processor
->>>>>>> 01da026c
 
 def exists(val):
     return val is not None
@@ -40,11 +36,7 @@
         target_sample_hz = 16000,
         seq_len_multiple_of = None,
         output_layer = 9,
-<<<<<<< HEAD
         use_mert = False,
-=======
-        use_mert=False,
->>>>>>> 01da026c
     ):
         super().__init__()
 
@@ -55,10 +47,9 @@
         self.seq_len_multiple_of = seq_len_multiple_of
         self.output_layer = output_layer
 
-<<<<<<< HEAD
-=======
+
         self.use_mert = use_mert
->>>>>>> 01da026c
+
         if not use_mert:
             model_path = Path(checkpoint_path)
             assert model_path.exists(), f'path {checkpoint_path} does not exist'
@@ -67,15 +58,11 @@
             model, *_ = fairseq.checkpoint_utils.load_model_ensemble_and_task(load_model_input)
             self.model = model[0]
         else:
-<<<<<<< HEAD
-            self.model = HubertModel.from_pretrained("m-a-p/MERT-v0")
-=======
             self.model = HubertModel.from_pretrained("m-a-p/MERT-v0") # is nn.Module
             # print(f"model is nn module? {isinstance(self.model, nn.Module)}")
             self.processor = Wav2Vec2Processor.from_pretrained("facebook/hubert-large-ls960-ft") # is not nn.Module
             # print(f"processor is nn module? {isinstance(self.processor, nn.Module)}")
             self.layer = output_layer
->>>>>>> 01da026c
 
         kmeans_path = Path(kmeans_path)
         assert kmeans_path.exists(), f'path {kmeans_path} does not exist'
