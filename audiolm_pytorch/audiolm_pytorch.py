--- conflicted
+++ resolved
@@ -335,7 +335,6 @@
 
         q = rearrange(q, 'b n (h d) -> b h n d', h = self.heads)
 
-<<<<<<< HEAD
         # new technique, rmsnormed queries and keys, first used by 22B parameter model successfully https://arxiv.org/abs/2302.05442
 
         q, k = map(l2norm, (q, k))
@@ -355,9 +354,6 @@
         if exists(attn_bias):
             attn_bias = F.pad(attn_bias, (self.num_null_kv, 0), value = 0.)
             sim = sim + attn_bias
-=======
-        # handle mask and null key / value
->>>>>>> 148b6629
 
         if exists(mask):
             mask = F.pad(mask, (self.num_null_kv, 0), value = True)
@@ -854,12 +850,9 @@
         **kwargs
     ):
         super().__init__()
-<<<<<<< HEAD
         self.dim = dim
-=======
         rel_pos_bias = rel_pos_bias and not flash_attn
 
->>>>>>> 148b6629
         if audio_text_condition:
             has_condition = True
             cond_dim = default(cond_dim, dim)
