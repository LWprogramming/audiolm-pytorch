import math
from functools import partial, wraps

from beartype.typing import Optional, Union, List
from beartype import beartype

import torch
from torch import nn, einsum
from torch.autograd import grad as torch_grad
import torch.nn.functional as F
from torch.nn.utils.rnn import pad_sequence

from einops import rearrange, repeat, reduce
from einops.layers.torch import Rearrange

from audiolm_pytorch.vq_wav2vec import FairseqVQWav2Vec
from audiolm_pytorch.hubert_kmeans import HubertWithKmeans

from audiolm_pytorch.t5 import t5_encode_text, get_encoded_dim, DEFAULT_T5_NAME

from torchaudio.functional import resample

from audiolm_pytorch.soundstream import SoundStream
from audiolm_pytorch.utils import AudioConditionerBase

from tqdm import tqdm

# helper functions

def exists(val):
    return val is not None

def default(val, d):
    return val if exists(val) else d

def always(val):
    def inner(*args, **kwargs):
        return val
    return inner

def maybe(fn):
    if not exists(fn):
        return always(None)

    @wraps(fn)
    def inner(x, *args, **kwargs):
        if not exists(x):
            return x
        return fn(x, *args, **kwargs)
    return inner

def ceil_div(numer, denom):
    return (numer + denom - 1) // denom

def remainder_needed_until_multiple(n, mult):
    return (ceil_div(n, mult) * mult) - n

def round_down_nearest_multiple(val, mult):
    return (val // mult) * mult

def eval_decorator(fn):
    def inner(model, *args, **kwargs):
        was_training = model.training
        model.eval()
        out = fn(model, *args, **kwargs)
        model.train(was_training)
        return out
    return inner

# tensor helpers

def generate_mask_with_prob(shape, mask_prob, device):
    seq = shape[-1]
    rand = torch.randn(shape, device = device)
    rand[:, 0] = -torch.finfo(rand.dtype).max
    num_mask = min(int(seq * mask_prob), seq - 1)
    indices = rand.topk(num_mask, dim = -1).indices
    mask = ~torch.zeros(shape, device = device).scatter(1, indices, 1.).bool()
    return mask

# attention related utils

def grad_shrink(t, alpha = 0.1):
    return t * alpha + t.detach() * (1 - alpha)

# sampling helpers

def log(t, eps = 1e-20):
    return torch.log(t + eps)

def l2norm(t):
    return F.normalize(t, dim = -1)

def gumbel_noise(t):
    noise = torch.zeros_like(t).uniform_(0, 1)
    return -log(-log(noise))

def gumbel_sample(t, temperature = 1., dim = -1):
    return ((t / temperature) + gumbel_noise(t)).argmax(dim = dim)

def top_k(logits, thres = 0.5):
    num_logits = logits.shape[-1]
    k = max(int((1 - thres) * num_logits), 1)
    val, ind = torch.topk(logits, k)
    probs = torch.full_like(logits, float('-inf'))
    probs.scatter_(1, ind, val)
    return probs

def mask_out_after_eos_id(t, eos_id, mask_value = -1, keep_eos = True):
    eos_mask = (t == eos_id).float()

    if keep_eos:
        eos_mask = F.pad(eos_mask, (1, -1))

    after_eos_mask = eos_mask.cumsum(dim = -1) > 0
    return t.masked_fill(after_eos_mask, mask_value)

def all_rows_have_eos_id(t, eos_id):
    eos_mask = (t == eos_id)
    return torch.any(eos_mask, dim = -1).all()

# classifier free guidance functions

def prob_mask_like(shape, prob, device):
    if prob == 1:
        return torch.ones(shape, device = device, dtype = torch.bool)
    elif prob == 0:
        return torch.zeros(shape, device = device, dtype = torch.bool)
    else:
        return torch.zeros(shape, device = device).float().uniform_(0, 1) < prob

# removing unique consecutives in the semantic token ids
# important detail noted by @eonglints

def append_eos_id(ids, eos_id):
    b, device = ids.shape[0], ids.device
    eos_ids = torch.ones(1, device = device).long() * eos_id
    eos_ids = repeat(eos_ids, '1 -> b 1', b = b)
    ids = torch.cat((ids, eos_ids), dim = -1)
    return ids

def batch_unique_consecutive(t, pad_value = 0.):
    unique_arr = [torch.unique_consecutive(el) for el in t.unbind(dim = 0)]
    return pad_sequence(unique_arr, batch_first = True, padding_value = pad_value)

# function for getting embeds from nn.Embedding but with padding as some designated value (-1) outside the range of the embed table

@beartype
def get_embeds(
    embeddings: nn.Embedding,
    codes: torch.Tensor,
    pad_id = -1,
    return_mask = False,
    mask_pad_pos_to = 0
):
    pad_mask = codes == pad_id
    codes_without_pad = codes.masked_fill(pad_mask, 0) # just retrieve first code as dummy
    embeds = embeddings(codes_without_pad)

    if exists(mask_pad_pos_to):
        embeds = embeds.masked_fill(rearrange(pad_mask, '... -> ... 1'), mask_pad_pos_to)

    if return_mask:
        return embeds, ~pad_mask

    return embeds

# bias-less layernorm, being used in more recent T5s, PaLM, also in @borisdayma 's experiments shared with me
# greater stability

class LayerNorm(nn.Module):
    def __init__(self, dim):
        super().__init__()
        self.gamma = nn.Parameter(torch.ones(dim))
        self.register_buffer("beta", torch.zeros(dim))

    def forward(self, x):
        return F.layer_norm(x, x.shape[-1:], self.gamma, self.beta)

# relative positional bias

class RelativePositionBias(nn.Module):
    """ from https://arxiv.org/abs/2111.09883 """

    def __init__(
        self,
        *,
        dim,
        heads,
        layers = 3
    ):
        super().__init__()
        self.net = nn.ModuleList([])
        self.net.append(nn.Sequential(nn.Linear(1, dim), nn.SiLU()))

        for _ in range(layers - 1):
            self.net.append(nn.Sequential(nn.Linear(dim, dim), nn.SiLU()))

        self.net.append(nn.Linear(dim, heads))

    def forward(self, n, device = torch.device('cpu')):
        pos = torch.arange(n, device = device)
        rel_pos = (rearrange(pos, 'i -> i 1') - rearrange(pos, 'j -> 1 j'))
        rel_pos += (n - 1)

        x = torch.arange(-n + 1, n, device = device).float()
        x = rearrange(x, '... -> ... 1')

        for layer in self.net:
            x = layer(x)

        x = x[rel_pos]
        return rearrange(x, 'i j h -> h i j')

# feedforward

class CausalDSConv(nn.Module):
    def __init__(self, dim):
        super().__init__()
        self.ds_conv = nn.Conv1d(dim, dim, 3, bias = False, groups = dim)

    def forward(self, x):
        x = rearrange(x, 'b n c -> b c n')
        x = F.pad(x, (2, 0))
        x = self.ds_conv(x)
        return rearrange(x, 'b c n -> b n c')

class GEGLU(nn.Module):
    def forward(self, x):
        x, gate = x.chunk(2, dim = -1)
        return F.gelu(gate) * x

def FeedForward(dim, mult = 4, dropout = 0.1):
    inner_dim = int(dim * 2 * mult / 3)
    return nn.Sequential(
        LayerNorm(dim),
        nn.Linear(dim, inner_dim * 2, bias = False),
        CausalDSConv(inner_dim * 2),
        GEGLU(),
        LayerNorm(inner_dim),
        nn.Dropout(dropout),
        nn.Linear(inner_dim, dim, bias = False)
    )

# attention

class Attention(nn.Module):
    def __init__(
        self,
        dim,
        causal = False,
        dim_head = 64,
        dim_context = None,
        heads = 8,
        norm_context = False,
        num_null_kv = 0,
        dropout = 0.1,
        scale = 8
    ):
        super().__init__()
        self.heads = heads
        self.scale = scale
        self.causal = causal
        inner_dim = dim_head * heads

        dim_context = default(dim_context, dim)

        self.norm = LayerNorm(dim)
        self.context_norm = LayerNorm(dim_context) if norm_context else nn.Identity()

        self.attn_dropout = nn.Dropout(dropout)

        self.num_null_kv = num_null_kv
        self.null_kv = nn.Parameter(torch.randn(2, num_null_kv, dim_head))

        self.to_q = nn.Linear(dim, inner_dim, bias = False)
        self.to_kv = nn.Linear(dim_context, dim_head * 2, bias = False)

        self.q_scale = nn.Parameter(torch.ones(dim_head))
        self.k_scale = nn.Parameter(torch.ones(dim_head))

        self.to_out = nn.Sequential(
            nn.Linear(inner_dim, dim, bias = False),
            nn.Dropout(dropout)
        )

    def forward(
        self,
        x,
        context = None,
        mask = None,
        attn_bias = None,
        prefix_context = None,
        prefix_context_mask = None
    ):
        b, n, _, device = *x.shape, x.device

        if exists(context):
            context = self.context_norm(context)

        kv_input = default(context, x)

        # take care of prefix-based self attention conditioning
        # make sure to either concat the to the self attention mask or lengthen it accordingly

        if exists(prefix_context):
            kv_input = torch.cat((prefix_context, kv_input), dim = -2)
            prefix_seq_len = prefix_context.shape[-2]

            if not exists(mask):
                mask = torch.ones((b, n), device = device, dtype = torch.bool)

            if exists(prefix_context_mask):
                mask = torch.cat((prefix_context_mask, mask), dim = -1)
            else:
                mask = F.pad(mask, (prefix_seq_len, 0), value = True)

            if exists(attn_bias):
                attn_bias = F.pad(attn_bias, (prefix_seq_len, 0), value = 0.)

        # prenorm

        x = self.norm(x)

        # project for queries, keys, values

        q, k, v = self.to_q(x), *self.to_kv(kv_input).chunk(2, dim = -1)

        # null key / values

        if self.num_null_kv > 0:
            null_k, null_v = repeat(self.null_kv, 'kv n d -> kv b n d', b = b).unbind(dim = 0)
            k = torch.cat((null_k, k), dim = -2)
            v = torch.cat((null_v, v), dim = -2)

        # split for multi-headed attention

        q = rearrange(q, 'b n (h d) -> b h n d', h = self.heads)

        # new technique, rmsnormed queries and keys, first used by 22B parameter model successfully https://arxiv.org/abs/2302.05442

        q, k = map(l2norm, (q, k))
        q = q * self.q_scale
        k = k * self.k_scale

        # similarities

        sim = einsum('b h i d, b j d -> b h i j', q, k) * self.scale

        if exists(attn_bias):
            attn_bias = F.pad(attn_bias, (self.num_null_kv, 0), value = 0.)
            sim = sim + attn_bias

        if exists(mask):
            mask = F.pad(mask, (self.num_null_kv, 0), value = True)
            mask = rearrange(mask, 'b j -> b 1 1 j')
            sim = sim.masked_fill(~mask, -torch.finfo(sim.dtype).max)

        if self.causal:
            i, j = sim.shape[-2:]
            causal_mask = torch.ones((i, j), dtype = torch.bool, device = x.device).triu(j - i + 1)
            sim = sim.masked_fill(causal_mask, -torch.finfo(sim.dtype).max)

        # attention

        attn = sim.softmax(dim = -1)
        attn = self.attn_dropout(attn)

        # aggregate

        out = einsum('b h i j, b j d -> b h i d', attn, v)

        # merge heads

        out = rearrange(out, 'b h n d -> b n (h d)')
        return self.to_out(out)

# transformer

class Transformer(nn.Module):
    def __init__(
        self,
        *,
        dim,
        depth,
        heads,
        dim_context = None,
        cross_attend = False,
        attn_dropout = 0.,
        ff_dropout = 0.,
        grad_shrink_alpha = 0.1,
        cond_as_self_attn_prefix = False,
        rel_pos_bias = True,
        **kwargs
    ):
        super().__init__()
        assert not (cross_attend and cond_as_self_attn_prefix)
        self.dim_context = default(dim_context, dim)

        self.cond_as_self_attn_prefix = cond_as_self_attn_prefix

        self.grad_shrink = partial(grad_shrink, alpha = grad_shrink_alpha)

        self.layers = nn.ModuleList([])

        self.rel_pos_bias = RelativePositionBias(dim = dim // 2, heads = heads) if rel_pos_bias else None

        for _ in range(depth):
            self.layers.append(nn.ModuleList([
                Attention(dim = dim, heads = heads, dropout = attn_dropout, causal = True, **kwargs),
                Attention(dim = dim, heads = heads, dropout = attn_dropout, dim_context = dim_context, num_null_kv = 1, norm_context = True, **kwargs) if cross_attend else None,
                FeedForward(dim = dim, dropout = ff_dropout)
            ]))

        self.norm = LayerNorm(dim)

    def forward(
        self,
        x,
        self_attn_mask = None,
        context = None,
        context_mask = None,
        attn_bias = None
    ):
        assert not (self.cond_as_self_attn_prefix and not exists(context))
        assert not (exists(context) and context.shape[-1] != self.dim_context), f'you had specified a conditioning dimension of {self.dim_context}, yet what was received by the transformer has dimension of {context.shape[-1]}'

        n, device = x.shape[1], x.device

        x = self.grad_shrink(x) # from cogview paper, adopted by GLM 130B LLM, decreases likelihood of attention net instability

        if exists(attn_bias):
            rel_pos_bias = attn_bias
        else:
            rel_pos_bias = maybe(self.rel_pos_bias)(n, device = device)

        self_attn_kwargs = dict()
        if self.cond_as_self_attn_prefix:
            self_attn_kwargs = dict(
                prefix_context = context,
                prefix_context_mask = context_mask
            )

        for attn, cross_attn, ff in self.layers:
            x = attn(x, attn_bias = rel_pos_bias, mask = self_attn_mask, **self_attn_kwargs) + x

            if exists(cross_attn):
                assert exists(context)

                x = cross_attn(x, context = context, mask = context_mask)

            x = ff(x) + x

        return self.norm(x)

# the three hierarchical transformers

@beartype
class SemanticTransformer(nn.Module):
    def __init__(
        self,
        *,
        dim,
        depth,
        num_semantic_tokens,
        heads = 8,
        attn_dropout = 0.,
        ff_dropout = 0.,
        t5_name = DEFAULT_T5_NAME,
        cond_dim = None,
        has_condition = False,
        audio_text_condition = False,
        cond_as_self_attn_prefix = False,
        cond_drop_prob = 0.5,
        grad_shrink_alpha = 0.1,
        **kwargs
    ):
        super().__init__()
        self.num_semantic_tokens = num_semantic_tokens

        if audio_text_condition:
            has_condition = True
            cond_dim = default(cond_dim, dim)

        self.has_condition = has_condition
        self.embed_text = partial(t5_encode_text, name = t5_name)
        self.cond_drop_prob = cond_drop_prob

        self.start_token = nn.Parameter(torch.randn(dim))

        self.semantic_embedding = nn.Embedding(num_semantic_tokens + 1, dim)
        self.eos_id = num_semantic_tokens

        text_dim = default(cond_dim, get_encoded_dim(t5_name))
        self.proj_text_embed = nn.Linear(text_dim, dim, bias = False) if text_dim != dim else nn.Identity()

        self.transformer = Transformer(
            dim = dim,
            depth = depth,
            heads = heads,
            attn_dropout = attn_dropout,
            ff_dropout = ff_dropout,
            cross_attend = has_condition and not cond_as_self_attn_prefix,
            cond_as_self_attn_prefix = cond_as_self_attn_prefix,
            grad_shrink_alpha = grad_shrink_alpha,
            **kwargs
        )

        self.to_logits = nn.Linear(dim, num_semantic_tokens + 1)

    @property
    def device(self):
        return next(self.parameters()).device

    def forward_with_cond_scale(
        self,
        *args,
        cond_scale = 3,
        **kwargs
    ):
        logits = self.forward(*args, cond_drop_prob = 0., **kwargs)

        if cond_scale == 1 or not self.has_condition:
            return logits

        null_logits = self.forward(*args, cond_drop_prob = 1., **kwargs)
        return null_logits + (logits - null_logits) * cond_scale

    def forward(
        self,
        *,
        ids = None,
        return_loss = False,
        text: Optional[List[str]] = None,
        text_embeds = None,
        self_attn_mask = None,
        cond_drop_prob = None,
        unique_consecutive = None
    ):
        device = self.device

        b = ids.shape[0]

        has_text = exists(text) or exists(text_embeds)
        assert not (self.has_condition ^ has_text)

        text_mask = None
        if not exists(text_embeds) and exists(text):
            with torch.no_grad():
                text_embeds = self.embed_text(text, output_device = device)
                text_mask = torch.any(text_embeds != 0, dim = -1)

        if exists(text_embeds):
            text_embeds = self.proj_text_embed(text_embeds)

        cond_drop_prob = default(cond_drop_prob, self.cond_drop_prob)

        if exists(text_mask) and cond_drop_prob > 0:
            keep_mask = prob_mask_like((b,), 1 - cond_drop_prob, device = device)
            text_mask = rearrange(keep_mask, 'b -> b 1') & text_mask

        if return_loss:
            labels, ids = ids.clone(), ids[:, :-1]

        tokens = get_embeds(self.semantic_embedding, ids)

        start_tokens = repeat(self.start_token, 'd -> b 1 d', b = ids.shape[0])

        tokens = torch.cat((start_tokens, tokens), dim = 1)

        if exists(self_attn_mask):
            self_attn_mask = F.pad(self_attn_mask, (1, 0), value = True)

        tokens = self.transformer(tokens, context = text_embeds, self_attn_mask = self_attn_mask, context_mask = text_mask)
        return self.to_logits(tokens)

@beartype
class CoarseTransformer(nn.Module):
    def __init__(
        self,
        *,
        codebook_size,
        num_coarse_quantizers,
        dim,
        depth,
        num_semantic_tokens,
        heads = 8,
        attn_dropout = 0.,
        ff_dropout = 0.,
        t5_name = DEFAULT_T5_NAME,
        has_condition = False,
        cond_dim = None,
        audio_text_condition = False,
        cond_as_self_attn_prefix = False,
        cond_drop_prob = 0.5,
        grad_shrink_alpha = 0.1,
        project_semantic_logits = True,
        **kwargs
    ):
        super().__init__()
        self.num_semantic_tokens = num_semantic_tokens

        if audio_text_condition:
            has_condition = True
            cond_dim = default(cond_dim, dim)

        self.has_condition = has_condition
        self.embed_text = partial(t5_encode_text, name = t5_name)
        self.cond_drop_prob = cond_drop_prob

        self.semantic_start_token = nn.Parameter(torch.randn(dim))
        self.coarse_start_token = nn.Parameter(torch.randn(dim))

        self.semantic_eos_id = num_semantic_tokens
        self.semantic_embedding = nn.Embedding(num_semantic_tokens + 1, dim)

        self.coarse_eos_id = codebook_size
        codebook_size_with_eos = codebook_size + 1

        self.coarse_embedding = nn.Embedding(num_coarse_quantizers * codebook_size_with_eos, dim)
        self.coarse_quantize_embedding = nn.Embedding(num_coarse_quantizers, dim)

        text_dim = default(cond_dim, get_encoded_dim(t5_name))
        self.proj_text_embed = nn.Linear(text_dim, dim, bias = False) if text_dim != dim else nn.Identity()

        self.transformer = Transformer(
            dim = dim,
            depth = depth,
            heads = heads,
            attn_dropout = attn_dropout,
            ff_dropout = ff_dropout,
            cross_attend = has_condition and not cond_as_self_attn_prefix,
            cond_as_self_attn_prefix = cond_as_self_attn_prefix,
            grad_shrink_alpha = grad_shrink_alpha,
            **kwargs
        )

        self.codebook_size = codebook_size
        self.num_coarse_quantizers = num_coarse_quantizers

        self.to_semantic_logits = nn.Linear(dim, num_semantic_tokens + 1) if project_semantic_logits else None
        self.coarse_logit_weights = nn.Parameter(torch.randn(num_coarse_quantizers, codebook_size_with_eos, dim))

    @property
    def device(self):
        return next(self.parameters()).device

    def forward_with_cond_scale(
        self,
        *args,
        cond_scale = 3,
        **kwargs
    ):
        semantic_logits, coarse_logits = self.forward(*args, cond_drop_prob = 0., **kwargs)

        if cond_scale == 1 or not self.has_condition:
            return semantic_logits, coarse_logits

        null_semantic_logits, null_coarse_logits = self.forward(*args, cond_drop_prob = 1., **kwargs)

        scaled_semantic_logits = None
        if exists(null_semantic_logits):
            scaled_semantic_logits = null_semantic_logits + (semantic_logits - null_semantic_logits) * cond_scale

        scaled_coarse_logits = null_coarse_logits + (coarse_logits - null_coarse_logits) * cond_scale
        return scaled_semantic_logits, scaled_coarse_logits

    def forward(
        self,
        *,
        semantic_token_ids,
        coarse_token_ids,
        self_attn_mask = None,
        text: Optional[List[str]] = None,
        text_embeds = None,
        cond_drop_prob = None,
        return_only_coarse_logits = False
    ):
        b, device = semantic_token_ids.shape[0], semantic_token_ids.device

        has_text = exists(text) or exists(text_embeds)
        assert not (self.has_condition ^ has_text)

        if not exists(text_embeds) and exists(text):
            with torch.no_grad():
                text_embeds = self.embed_text(text, output_device = device)

        text_mask = None
        if exists(text_embeds):
            text_mask = torch.any(text_embeds != 0, dim = -1)

            text_embeds = self.proj_text_embed(text_embeds)

        cond_drop_prob = default(cond_drop_prob, self.cond_drop_prob)

        if exists(text_mask) and cond_drop_prob > 0:
            keep_mask = prob_mask_like((b,), 1 - cond_drop_prob, device = device)
            text_mask = rearrange(keep_mask, 'b -> b 1') & text_mask

        coarse_token_ids, semantic_token_ids = map(lambda t: rearrange(t, 'b ... -> b (...)'), (coarse_token_ids, semantic_token_ids))

        offsets = self.codebook_size * torch.arange(self.num_coarse_quantizers, device = device)
        offsets = repeat(offsets, 'q -> 1 (n q)', n = ceil_div(coarse_token_ids.shape[-1], self.num_coarse_quantizers))
        offsets = offsets[:, :coarse_token_ids.shape[-1]]
        coarse_token_ids = coarse_token_ids + offsets

        semantic_tokens = get_embeds(self.semantic_embedding, semantic_token_ids)
        coarse_tokens = self.coarse_embedding(coarse_token_ids)

        coarse_quantize_tokens = repeat(self.coarse_quantize_embedding.weight, 'q d -> (n q) d', n = ceil_div(coarse_token_ids.shape[-1], self.num_coarse_quantizers))
        coarse_quantize_tokens = coarse_quantize_tokens[:coarse_token_ids.shape[-1], ...]
        coarse_tokens = coarse_tokens + coarse_quantize_tokens

        semantic_seq_len = semantic_tokens.shape[1]

        semantic_start_tokens = repeat(self.semantic_start_token, 'd -> b 1 d', b = b)
        coarse_start_tokens = repeat(self.coarse_start_token, 'd -> b 1 d', b = b)

        tokens = torch.cat((
            semantic_start_tokens,
            semantic_tokens,
            coarse_start_tokens,
            coarse_tokens
        ), dim = 1)

        tokens = self.transformer(tokens, context = text_embeds, self_attn_mask = self_attn_mask, context_mask = text_mask)

        pred_semantic_tokens, pred_coarse_tokens = tokens[:, :semantic_seq_len], tokens[:, (semantic_seq_len + 1):]

        # semantic logits

        semantic_logits = self.to_semantic_logits(pred_semantic_tokens) if not return_only_coarse_logits and exists(self.to_semantic_logits) else None

        # get coarse logits

        n = pred_coarse_tokens.shape[1]
        nq = round_down_nearest_multiple(n, self.num_coarse_quantizers)

        pred_coarse_tokens_groupable, pred_coarse_tokens_remainder = pred_coarse_tokens[:, :nq], pred_coarse_tokens[:, nq:]

        pred_coarse_tokens_groupable = rearrange(pred_coarse_tokens_groupable, 'b (n q) d -> b n q d', q = self.num_coarse_quantizers)

        coarse_logits_groupable = einsum('q c d, b n q d -> b n q c', self.coarse_logit_weights, pred_coarse_tokens_groupable)

        coarse_logits_groupable = rearrange(coarse_logits_groupable, 'b n q c -> b (n q) c')

        remainder_num_quantizers = pred_coarse_tokens_remainder.shape[1]

        if remainder_num_quantizers > 0:
            coarse_logits_remainder = einsum('q c d, b q d -> b q c', self.coarse_logit_weights[:remainder_num_quantizers], pred_coarse_tokens_remainder)

            coarse_logits = torch.cat((coarse_logits_groupable, coarse_logits_remainder), dim = 1)
        else:
            coarse_logits = coarse_logits_groupable

        return semantic_logits, coarse_logits

class FineTransformer(nn.Module):
    def __init__(
        self,
        *,
        num_coarse_quantizers,
        num_fine_quantizers,
        codebook_size,
        dim,
        depth,
        heads = 8,
        attn_dropout = 0.,
        ff_dropout = 0.,
        t5_name = DEFAULT_T5_NAME,
        has_condition = False,
        cond_dim = None,
        audio_text_condition = False,
        cond_as_self_attn_prefix = False,
        cond_drop_prob = 0.5,
        grad_shrink_alpha = 0.1,
        project_coarse_logits = True,
        **kwargs
    ):
        super().__init__()

        if audio_text_condition:
            has_condition = True
            cond_dim = default(cond_dim, dim)

        self.has_condition = has_condition
        self.embed_text = partial(t5_encode_text, name = t5_name)
        self.cond_drop_prob = cond_drop_prob

        self.num_coarse_quantizers = num_coarse_quantizers

        self.coarse_start_token = nn.Parameter(torch.randn(dim))
        self.fine_start_token = nn.Parameter(torch.randn(dim))

        self.coarse_embedding = nn.Embedding(num_coarse_quantizers * codebook_size, dim)
        self.fine_embedding = nn.Embedding(num_fine_quantizers * codebook_size, dim)

        self.coarse_quantize_embedding = nn.Embedding(num_coarse_quantizers, dim)
        self.fine_quantize_embedding = nn.Embedding(num_fine_quantizers, dim)

        self.eos_id = codebook_size

        text_dim = default(cond_dim, get_encoded_dim(t5_name))
        self.proj_text_embed = nn.Linear(text_dim, dim, bias = False) if text_dim != dim else nn.Identity()

        self.transformer = Transformer(
            dim = dim,
            depth = depth,
            heads = heads,
            attn_dropout = attn_dropout,
            ff_dropout = ff_dropout,
            cross_attend = has_condition and not cond_as_self_attn_prefix,
            cond_as_self_attn_prefix = cond_as_self_attn_prefix,
            rel_pos_bias = False,
            grad_shrink_alpha = grad_shrink_alpha,
            **kwargs
        )

        # doing a specialized attn bias so that corresponding time steps at fine and coarse sequences attend to each other better

        self.null_pos_bias = nn.Parameter(torch.randn(heads, 1, 1))

        pos_bias_mlp_dim = dim // 2
        self.pos_bias_mlp = nn.Sequential(
            Rearrange('... -> ... 1'),
            nn.Linear(1, pos_bias_mlp_dim),
            nn.SiLU(),
            nn.Linear(pos_bias_mlp_dim, pos_bias_mlp_dim),
            nn.SiLU(),
            nn.Linear(pos_bias_mlp_dim, heads)
        )

        self.codebook_size = codebook_size
        self.num_coarse_quantizers = num_coarse_quantizers
        self.num_fine_quantizers = num_fine_quantizers

        self.coarse_logit_weights = nn.Parameter(torch.randn(num_coarse_quantizers, codebook_size, dim)) if project_coarse_logits else None
        self.fine_logit_weights = nn.Parameter(torch.randn(num_fine_quantizers, codebook_size, dim))

    @property
    def device(self):
        return next(self.parameters()).device

    def forward_with_cond_scale(
        self,
        *args,
        cond_scale = 3,
        **kwargs
    ):
        coarse_logits, fine_logits = self.forward(*args, cond_drop_prob = 0., **kwargs)

        if cond_scale == 1 or not self.has_condition:
            return coarse_logits, fine_logits

        null_coarse_logits, null_fine_logits = self.forward(*args, cond_drop_prob = 1., **kwargs)

        scaled_coarse_logits = None
        if exists(null_coarse_logits):
            scaled_coarse_logits =  null_coarse_logits + (coarse_logits - null_coarse_logits) * cond_scale

        scaled_fine_logits =  null_fine_logits + (fine_logits - null_fine_logits) * cond_scale
        return scaled_coarse_logits, scaled_fine_logits

    def forward(
        self,
        coarse_token_ids,
        fine_token_ids,
        text: Optional[List[str]] = None,
        text_embeds = None,
        cond_drop_prob = None,
        self_attn_mask = None,
        return_only_fine_logits = False
    ):
        b, device = coarse_token_ids.shape[0], coarse_token_ids.device
        has_text = exists(text) or exists(text_embeds)
        assert not (self.has_condition ^ has_text)

        text_mask = None
        if not exists(text_embeds) and exists(text):
            with torch.no_grad():
                text_embeds = self.embed_text(text, output_device = device)
                text_mask = torch.any(text_embeds != 0, dim = -1)

        if exists(text_embeds):
            text_embeds = self.proj_text_embed(text_embeds)

        cond_drop_prob = default(cond_drop_prob, self.cond_drop_prob)

        if exists(text_mask) and cond_drop_prob > 0:
            keep_mask = prob_mask_like((b,), 1 - cond_drop_prob, device = device)
            text_mask = rearrange(keep_mask, 'b -> b 1') & text_mask

        coarse_token_ids, fine_token_ids = map(lambda t: rearrange(t, 'b ... -> b (...)'), (coarse_token_ids, fine_token_ids))

        b, n = coarse_token_ids.shape

        coarse_length = coarse_token_ids.shape[-1]
        coarse_offsets = self.codebook_size * torch.arange(self.num_coarse_quantizers, device = device)
        coarse_seq_length = ceil_div(coarse_token_ids.shape[-1], self.num_coarse_quantizers)
        coarse_offsets = repeat(coarse_offsets, 'q -> 1 (n q)', n = coarse_seq_length)
        coarse_offsets = coarse_offsets[:, :coarse_length]
        coarse_token_ids = coarse_token_ids + coarse_offsets

        fine_length = fine_token_ids.shape[-1]
        fine_offsets = self.codebook_size * torch.arange(self.num_fine_quantizers, device = device)
        fine_seq_length = ceil_div(fine_token_ids.shape[-1], self.num_fine_quantizers)
        fine_offsets = repeat(fine_offsets, 'q -> 1 (n q)', n = fine_seq_length)
        fine_offsets = fine_offsets[:, :fine_length]
        fine_token_ids = fine_token_ids + fine_offsets

        coarse_tokens = self.coarse_embedding(coarse_token_ids)
        fine_tokens = self.fine_embedding(fine_token_ids)

        coarse_quantize_tokens = repeat(self.coarse_quantize_embedding.weight, 'q d -> (n q) d', n = ceil_div(coarse_token_ids.shape[-1], self.num_coarse_quantizers))
        coarse_quantize_tokens = coarse_quantize_tokens[:coarse_token_ids.shape[-1], ...]
        coarse_tokens = coarse_tokens + coarse_quantize_tokens

        fine_quantize_tokens = repeat(self.fine_quantize_embedding.weight, 'q d -> (n q) d', n = ceil_div(fine_token_ids.shape[-1], self.num_fine_quantizers))
        fine_quantize_tokens = fine_quantize_tokens[:fine_token_ids.shape[-1], ...]
        fine_tokens = fine_tokens + fine_quantize_tokens

        coarse_start_tokens = repeat(self.coarse_start_token, 'd -> b 1 d', b = b)
        fine_start_tokens = repeat(self.fine_start_token, 'd -> b 1 d', b = b)

        tokens = torch.cat((
            coarse_start_tokens,
            coarse_tokens,
            fine_start_tokens,
            fine_tokens
        ), dim = 1)

        # an engineered attention bias so coarse and fine sequences attend to each other better

        max_seq_len = max(coarse_seq_length, fine_seq_length)

        coarse_pos = torch.arange(coarse_seq_length, device = device)
        fine_pos = torch.arange(fine_seq_length, device = device)

        coarse_pos = repeat(coarse_pos, 'n -> (n q)', q = self.num_coarse_quantizers)[:coarse_length]
        fine_pos = repeat(fine_pos, 'n -> (n q)', q = self.num_fine_quantizers)[:fine_length]

        coarse_pos = F.pad(coarse_pos, (1, 0), value = -1) # -1 for start token
        fine_pos = F.pad(fine_pos, (1, 0), value = -1)

        seq_positions = torch.cat((coarse_pos, fine_pos), dim = -1)

        rel_dist = (rearrange(seq_positions, 'i -> i 1') - rearrange(seq_positions, 'j -> 1 j'))
        rel_dist = rel_dist + max_seq_len # offset so all positive indices

        mlp_inp = torch.arange(-max_seq_len, max_seq_len + 1, device = device).float()
        attn_bias = self.pos_bias_mlp(mlp_inp)

        attn_bias = rearrange(attn_bias[rel_dist], '... h -> h ...')

        # need to make sure start token has a custom positional bias

        is_start_token_seq = seq_positions == -1
        start_token_mask = rearrange(is_start_token_seq, 'i -> i 1') | rearrange(is_start_token_seq, 'j -> 1 j')

        attn_bias = torch.where(
            start_token_mask,
            self.null_pos_bias,
            attn_bias,
        )

        # attention

        tokens = self.transformer(
            tokens,
            context = text_embeds,
            self_attn_mask = self_attn_mask,
            context_mask = text_mask,
            attn_bias = attn_bias
        )

        pred_coarse_tokens, pred_fine_tokens = tokens[:, :n], tokens[:, (n + 1):]

        # get coarse logits

        pred_coarse_seq_len = pred_coarse_tokens.shape[1]

        padding = remainder_needed_until_multiple(pred_coarse_seq_len, self.num_coarse_quantizers)

        if padding != 0:
            pred_coarse_tokens = F.pad(pred_coarse_tokens, (0, 0, 0, padding), value = 0.)

        pred_coarse_tokens = rearrange(pred_coarse_tokens, 'b (n q) d -> b n q d', q = self.num_coarse_quantizers)

        coarse_logits = None

        if not return_only_fine_logits and exists(self.coarse_logit_weights):
            coarse_logits = einsum('q c d, b n q d -> b n q c', self.coarse_logit_weights, pred_coarse_tokens)

            coarse_logits = rearrange(coarse_logits, 'b n q c -> b (n q) c')

            coarse_logits = coarse_logits[:, :pred_coarse_seq_len]

        # get fine logits

        pred_fine_seq_len = pred_fine_tokens.shape[1]
        nq = round_down_nearest_multiple(pred_fine_seq_len, self.num_fine_quantizers)

        pred_fine_tokens_groupable, pred_fine_tokens_remainder = pred_fine_tokens[:, :nq], pred_fine_tokens[:, nq:]

        pred_fine_tokens_groupable = rearrange(pred_fine_tokens_groupable, 'b (n q) d -> b n q d', q = self.num_fine_quantizers)

        fine_logits_groupable = einsum('q c d, b n q d -> b n q c', self.fine_logit_weights, pred_fine_tokens_groupable)

        fine_logits_groupable = rearrange(fine_logits_groupable, 'b n q c -> b (n q) c')

        remainder_num_quantizers = pred_fine_tokens_remainder.shape[1]

        if remainder_num_quantizers > 0:
            fine_logits_remainder = einsum('q c d, b q d -> b q c', self.fine_logit_weights[:remainder_num_quantizers], pred_fine_tokens_remainder)

            fine_logits = torch.cat((fine_logits_groupable, fine_logits_remainder), dim = 1)
        else:
            fine_logits = fine_logits_groupable

        return coarse_logits, fine_logits

# training wrappers

@beartype
class SemanticTransformerWrapper(nn.Module):
    def __init__(
        self,
        *,
        transformer: SemanticTransformer,
        wav2vec: Optional[Union[FairseqVQWav2Vec, HubertWithKmeans]] = None,
        audio_conditioner: Optional[AudioConditionerBase] = None,
        pad_id = -1,
        unique_consecutive = True,
        mask_prob = 0.15
    ):
        super().__init__()
        self.wav2vec = wav2vec
        self.transformer = transformer
        self.audio_conditioner = audio_conditioner

        assert not (exists(audio_conditioner) and not transformer.has_condition), 'if conditioning on audio embeddings from mulan, transformer has_condition must be set to True'

        assert not exists(self.wav2vec) or self.wav2vec.codebook_size == transformer.num_semantic_tokens, f'num_semantic_tokens on SemanticTransformer must be set to {self.wav2vec.codebook_size}'

        self.unique_consecutive = unique_consecutive
        self.pad_id = pad_id
        self.eos_id = transformer.eos_id
        self.mask_prob = mask_prob

    @property
    def device(self):
        return next(self.parameters()).device

    @eval_decorator
    @torch.no_grad()
    @beartype
    def generate(
        self,
        *,
        max_length,
        text: Optional[List[str]] = None,
        text_embeds = None,
        prime_wave = None,
        prime_ids = None,
        batch_size = 1,
        cond_scale = 3,
        filter_thres = 0.9,
        temperature = 1.,
        include_eos_in_output = True,  # if doing hierarchical sampling, eos must be kept for an easy time
        **kwargs
    ):
        device = self.device

        # derive wav2vec ids from the input wave

        if exists(prime_wave):
            assert not exists(prime_ids)
            assert exists(self.wav2vec)
            ids = self.wav2vec(prime_wave, flatten = False)
        elif exists(prime_ids):
            ids = prime_ids
        else:
            ids = torch.empty((batch_size, 0), dtype = torch.long, device = device)
        print(f"ids.shape: {ids.shape} and prime_wave {exists(prime_wave)}")

        if self.unique_consecutive:
            ids = batch_unique_consecutive(ids, pad_value = self.pad_id)

        # derive joint audio-text embeddings if needed

        if exists(self.audio_conditioner) and exists(prime_wave):
            assert not exists(text) and not exists(text_embeds)
            text_embeds = self.audio_conditioner(wavs = prime_wave, namespace = 'semantic')

        # derive text embeddings if needed

        has_text = exists(text) or exists(text_embeds)
        assert not (self.transformer.has_condition ^ has_text)

        if not exists(text_embeds) and exists(text):
            with torch.no_grad():
                text_embeds = self.transformer.embed_text(text, output_device = device)

        # start length and get running id output

        batch = ids.shape[0]
        start_length = ids.shape[-1]
        sample_semantic_ids = ids.clone()

        last_logit_indices = (ids != self.pad_id).sum(dim = -1).long()

        # sample from transformer

        for ind in tqdm(range(start_length, max_length), desc = 'generating semantic'):

            logits = self.transformer.forward_with_cond_scale(
                ids = sample_semantic_ids,
                text_embeds = text_embeds,
                cond_scale = cond_scale,
                **kwargs
            )

            last_logit_indices_expanded = repeat(last_logit_indices, 'b -> b 1 c', b = batch, c = logits.shape[-1])
            last_logits = logits.gather(1, last_logit_indices_expanded)

            last_logits = rearrange(last_logits, 'b 1 c -> b c')

            filtered_logits = top_k(last_logits, thres = filter_thres)
            sampled = gumbel_sample(filtered_logits, temperature = temperature, dim = -1)

            sampled = rearrange(sampled, 'b -> b 1')
            sample_semantic_ids = torch.cat((sample_semantic_ids, sampled), dim = -1)

            if all_rows_have_eos_id(sample_semantic_ids, self.eos_id):
                break

            last_logit_indices += 1

<<<<<<< HEAD
        print(f"before masking eos, sample_semantic_ids.shape: {sample_semantic_ids.shape}")
        sample_semantic_ids = mask_out_after_eos_id(sample_semantic_ids, self.pad_id, keep_eos = False)
=======
        sample_semantic_ids = mask_out_after_eos_id(sample_semantic_ids, self.eos_id, keep_eos = False)
>>>>>>> 3da99089

        return sample_semantic_ids

    def forward(
        self,
        *,
        semantic_token_ids = None,
        raw_wave = None,
        text = None,
        text_embeds = None,
        return_loss = False,
        **kwargs
    ):
        assert exists(raw_wave) or exists(semantic_token_ids), 'either raw waveform (raw_wave) is given or semantic token ids are given (semantic_token_ids)'

        if exists(self.audio_conditioner):
            assert exists(raw_wave)
            assert not exists(text) and not exists(text_embeds)
            text_embeds = self.audio_conditioner(wavs = raw_wave, namespace = 'semantic')

        if not exists(semantic_token_ids):
            assert exists(self.wav2vec), 'VQWav2Vec must be be provided if given raw wave for training'
            semantic_token_ids = self.wav2vec(raw_wave, flatten = False)

        semantic_token_ids = rearrange(semantic_token_ids, 'b ... -> b (...)')

        if self.training:
            semantic_token_ids = append_eos_id(semantic_token_ids, self.transformer.eos_id)

        if self.unique_consecutive:
            semantic_token_ids = batch_unique_consecutive(semantic_token_ids, pad_value = self.pad_id)

        input_ids = semantic_token_ids
        if return_loss:
            input_ids = semantic_token_ids[:, :-1]

        self_attn_mask = None
        if self.mask_prob > 0. and self.training:
            self_attn_mask = generate_mask_with_prob(input_ids.shape, self.mask_prob, input_ids.device)

        logits = self.transformer(
            ids = input_ids,
            text = text,
            text_embeds = text_embeds,
            self_attn_mask = self_attn_mask,
            **kwargs
        )

        if not return_loss:
            return logits

        loss = F.cross_entropy(
            rearrange(logits, 'b n c -> b c n'),
            semantic_token_ids,
            ignore_index = self.pad_id
        )

        return loss

@beartype
class CoarseTransformerWrapper(nn.Module):
    def __init__(
        self,
        *,
        transformer: CoarseTransformer,
        soundstream: Optional[SoundStream]  = None,
        wav2vec: Optional[Union[FairseqVQWav2Vec, HubertWithKmeans]] = None,
        audio_conditioner: Optional[AudioConditionerBase] = None,
        pad_id = -1,
        unique_consecutive = True,
        semantic_cross_entropy_loss_weight = 1.,
        mask_prob = 0.15
    ):
        super().__init__()
        self.soundstream = soundstream
        self.wav2vec = wav2vec

        self.transformer = transformer
        self.audio_conditioner = audio_conditioner

        assert not (exists(audio_conditioner) and not transformer.has_condition), 'if conditioning on audio embeddings from mulan, transformer has_condition must be set to True'

        self.unique_consecutive = unique_consecutive
        self.pad_id = pad_id

        self.semantic_cross_entropy_loss_weight = semantic_cross_entropy_loss_weight

        self.num_coarse_quantizers = transformer.num_coarse_quantizers
        self.semantic_eos_id = transformer.semantic_eos_id
        self.coarse_eos_id = transformer.coarse_eos_id

        self.mask_prob = mask_prob

    @property
    def device(self):
        return next(self.parameters()).device

    @eval_decorator
    @torch.no_grad()
    @beartype
    def generate(
        self,
        *,
        semantic_token_ids,
        text: Optional[List[str]] = None,
        text_embeds = None,
        max_time_steps = 512,
        cond_scale = 3.,
        filter_thres = 0.9,
        temperature = 1.,
        reconstruct_wave = False,
        **kwargs
    ):
        batch, device = semantic_token_ids.shape[0], self.device

        semantic_token_ids = semantic_token_ids.to(device)

        coarse_token_ids = torch.empty((batch, 0), device = device, dtype = torch.long)

        # derive text embeddings if needed

        has_text = exists(text) or exists(text_embeds)
        assert not (self.transformer.has_condition ^ has_text)

        if not exists(text_embeds) and exists(text):
            with torch.no_grad():
                text_embeds = self.transformer.embed_text(text, output_device = device)

        if self.unique_consecutive:
            semantic_token_ids = batch_unique_consecutive(semantic_token_ids, pad_value=self.pad_id)

        # initialize

        init_coarse_time_step = coarse_token_ids.shape[-1]
        sampled_coarse_token_ids = coarse_token_ids.clone()

        for time_step in tqdm(range(init_coarse_time_step, max_time_steps), desc = 'generating coarse'):
            for ind in range(self.num_coarse_quantizers):
                is_last_step = ind == (self.num_coarse_quantizers - 1)

                _, coarse_logits = self.transformer.forward_with_cond_scale(
                    coarse_token_ids = sampled_coarse_token_ids,
                    semantic_token_ids = semantic_token_ids,
                    text_embeds = text_embeds,
                    cond_scale = cond_scale,
                    return_only_coarse_logits = True,
                    **kwargs
                )

                last_coarse_logits = coarse_logits[:, -1]

                if not is_last_step:
                    last_coarse_logits[:, -1] = float('-inf') # prevent from eos if not last quantizer step, but move this to masking logic within the transformer at some point, for both training and eval

                filtered_logits = top_k(last_coarse_logits, thres = filter_thres)
                sampled = gumbel_sample(filtered_logits, temperature = temperature, dim = -1)

                sampled = rearrange(sampled, 'b -> b 1')
                sampled_coarse_token_ids = torch.cat((sampled_coarse_token_ids, sampled), dim = -1)

        sampled_coarse_token_ids = mask_out_after_eos_id(sampled_coarse_token_ids, self.coarse_eos_id, keep_eos = False)
        sampled_coarse_token_ids = rearrange(sampled_coarse_token_ids, 'b (n q) -> b n q', q = self.num_coarse_quantizers)

        if not reconstruct_wave:
            return sampled_coarse_token_ids

        assert exists(self.soundstream)

        wav = self.soundstream.decode_from_codebook_indices(sampled_coarse_token_ids)
        return rearrange(wav, 'b 1 n -> b n')

    def forward(
        self,
        *,
        semantic_token_ids = None,
        raw_wave = None,
        raw_wave_for_soundstream = None,
        text = None,
        text_embeds = None,
        coarse_token_ids = None,
        return_loss = False,
        **kwargs
    ):
        assert exists(raw_wave) or exists(semantic_token_ids), 'either raw waveform (raw_wave) is given or semantic token ids are given (semantic_token_ids)'

        raw_wave_for_soundstream = default(raw_wave_for_soundstream, raw_wave)
        assert exists(raw_wave_for_soundstream) or exists(coarse_token_ids), 'either raw waveform (raw_wav) is given, or coarse and fine token ids (coarse_token_ids, fine_token_ids)'

        assert not all(map(exists, (raw_wave, raw_wave_for_soundstream, semantic_token_ids, coarse_token_ids)))

        if exists(self.audio_conditioner):
            assert exists(raw_wave)
            assert not exists(text) and not exists(text_embeds)
            text_embeds = self.audio_conditioner(wavs = raw_wave, namespace = 'coarse') # technically audio embeds, but shared text-audio joint embedding space for mulan

        if not exists(semantic_token_ids):
            assert exists(self.wav2vec), 'VQWav2Vec must be be provided if given raw wave for training'
            semantic_token_ids = self.wav2vec(raw_wave, flatten = False)

        if not exists(coarse_token_ids):
            assert exists(self.soundstream), 'SoundStream must be provided if given raw wave for training'

            with torch.no_grad():
                self.soundstream.eval()
                _, indices, _ = self.soundstream(raw_wave_for_soundstream, return_encoded = True)
                coarse_token_ids, _ = indices[..., :self.num_coarse_quantizers], indices[..., self.num_coarse_quantizers:]

        semantic_token_ids = rearrange(semantic_token_ids, 'b ... -> b (...)')
        coarse_token_ids = rearrange(coarse_token_ids, 'b ... -> b (...)')

        if self.training:
            semantic_token_ids = append_eos_id(semantic_token_ids, self.transformer.semantic_eos_id)
            coarse_token_ids = append_eos_id(coarse_token_ids, self.transformer.coarse_eos_id)

        if self.unique_consecutive:
            semantic_token_ids = batch_unique_consecutive(semantic_token_ids, pad_value = self.pad_id)

        if return_loss:
            semantic_labels, coarse_labels = semantic_token_ids, coarse_token_ids.clone()
            coarse_token_ids = coarse_token_ids[:, :-1]

        # self attention mask would omit any padding and eos tokens in the semantic prime

        self_attn_mask = (semantic_token_ids != self.pad_id) & (semantic_token_ids != self.semantic_eos_id)
        semantic_token_ids = semantic_token_ids.masked_fill(~self_attn_mask, 0)

        coarse_token_len = coarse_token_ids.shape[-1]
        self_attn_mask = F.pad(self_attn_mask, (1, coarse_token_len + 1), value = True) # attend to semantic bos and all coarse tokens

        # forgetful causal mask - structured dropout

        if self.mask_prob > 0 and self.training:
            self_attn_mask &= generate_mask_with_prob(self_attn_mask.shape, self.mask_prob, device = self_attn_mask.device)

        semantic_logits, coarse_logits = self.transformer(
            semantic_token_ids = semantic_token_ids,
            coarse_token_ids = coarse_token_ids,
            self_attn_mask = self_attn_mask,
            text = text,
            text_embeds = text_embeds,
            **kwargs
        )


        # whether to early return the logits

        if not return_loss:
            return semantic_logits, coarse_logits

        coarse_logits, semantic_logits = map(lambda t: maybe(rearrange)(t, 'b n c -> b c n'), (coarse_logits, semantic_logits))

        if self.unique_consecutive:
            num_coarse_logits, num_semantic_logits = coarse_labels.numel(), (semantic_labels != self.pad_id).sum()
        else:
            num_coarse_logits, num_semantic_logits = coarse_logits.shape[-1], semantic_logits.shape[-1]

        semantic_loss = 0.
        if self.semantic_cross_entropy_loss_weight > 0 and exists(semantic_logits):
            semantic_loss = F.cross_entropy(
                semantic_logits,
                semantic_labels,
                ignore_index = self.pad_id
            )

        coarse_loss = F.cross_entropy(
            coarse_logits,
            coarse_labels,
            ignore_index = self.pad_id
        )

        return (
            semantic_loss * num_semantic_logits * self.semantic_cross_entropy_loss_weight +
            coarse_loss * num_coarse_logits
        ) / (num_semantic_logits + num_coarse_logits)

@beartype
class FineTransformerWrapper(nn.Module):
    def __init__(
        self,
        *,
        transformer: FineTransformer,
        soundstream: Optional[SoundStream] = None,
        audio_conditioner: Optional[AudioConditionerBase] = None,
        coarse_cross_entropy_loss_weight = 1.,
        pad_id = -1,
        mask_prob = 0.15
    ):
        super().__init__()
        self.soundstream = soundstream

        self.transformer = transformer
        self.audio_conditioner = audio_conditioner

        assert not (exists(audio_conditioner) and not transformer.has_condition), 'if conditioning on audio embeddings from mulan, transformer has_condition must be set to True'

        self.num_fine_quantizers = transformer.num_fine_quantizers
        self.num_coarse_quantizers = transformer.num_coarse_quantizers

        if exists(soundstream):
            assert (self.num_fine_quantizers + self.num_coarse_quantizers) == soundstream.num_quantizers, 'number of fine and coarse quantizers on fine transformer must add up to total number of quantizers on soundstream'

        self.eos_id = transformer.eos_id

        assert self.num_coarse_quantizers > 0

        self.pad_id = pad_id
        self.coarse_cross_entropy_loss_weight = coarse_cross_entropy_loss_weight

        self.mask_prob = mask_prob

    @property
    def device(self):
        return next(self.parameters()).device

    @eval_decorator
    @torch.no_grad()
    @beartype
    def generate(
        self,
        *,
        coarse_token_ids,
        text: Optional[List[str]] = None,
        text_embeds = None,
        cond_scale = 3.,
        filter_thres = 0.9,
        temperature = 1.,
        reconstruct_wave = False,
        mask_out_generated_fine_tokens = False,
        **kwargs
    ):
        coarse_token_ids = rearrange(coarse_token_ids, 'b ... -> b (...)')

        batch, device = coarse_token_ids.shape[0], self.device

        coarse_token_ids = coarse_token_ids.to(device)

        # derive text embeddings if needed

        has_text = exists(text) or exists(text_embeds)
        assert not (self.transformer.has_condition ^ has_text)

        if not exists(text_embeds) and exists(text):
            with torch.no_grad():
                text_embeds = self.transformer.embed_text(text, output_device = device)

        # initialize

        fine_token_ids = torch.empty((batch, 0), device = device, dtype = torch.long)

        init_fine_time_step = fine_token_ids.shape[-1]
        max_time_steps = coarse_token_ids.shape[1] // self.num_coarse_quantizers

        sampled_fine_token_ids = fine_token_ids.clone()

        for time_step in tqdm(range(init_fine_time_step, max_time_steps), desc = 'generating fine'):
            for ind in range(self.num_fine_quantizers):
                is_last_step = ind == (self.num_fine_quantizers - 1)

                _, fine_logits = self.transformer.forward_with_cond_scale(
                    coarse_token_ids = coarse_token_ids,
                    fine_token_ids = sampled_fine_token_ids,
                    text_embeds = text_embeds,
                    cond_scale = cond_scale,
                    return_only_fine_logits = True,
                    **kwargs
                )

                last_fine_logits = fine_logits[:, -1]

                filtered_logits = top_k(last_fine_logits, thres = filter_thres)
                sampled = gumbel_sample(filtered_logits, temperature = temperature, dim = -1)

                sampled = rearrange(sampled, 'b -> b 1')
                sampled_fine_token_ids = torch.cat((sampled_fine_token_ids, sampled), dim = -1)

        sampled_fine_token_ids = mask_out_after_eos_id(sampled_fine_token_ids, self.eos_id, keep_eos = False)

        # reshape coarse and fine tokens for quantization dimension

        sampled_fine_token_ids = rearrange(sampled_fine_token_ids, 'b (n q) -> b n q', q = self.num_fine_quantizers)
        coarse_token_ids = rearrange(coarse_token_ids, 'b (n q) -> b n q', q = self.num_coarse_quantizers)

        # whether to mask out fine token positions where the coarse token ids are all padding (variable lengthed training)

        if mask_out_generated_fine_tokens:
            pos_is_all_padding = (coarse_token_ids == self.pad_id).all(dim = -1, keepdim = True)
            sampled_fine_token_ids = sampled_fine_token_ids.masked_fill(pos_is_all_padding, self.pad_id)

        # if not reconstructing wave, return just the fine token ids

        if not reconstruct_wave:
            return sampled_fine_token_ids

        # reconstruct the wave using soundstream, concatting the fine and coarse token ids together first across quantization dimension

        assert exists(self.soundstream)

        coarse_and_fine_ids = torch.cat((coarse_token_ids, sampled_fine_token_ids), dim = -1)

        wav = self.soundstream.decode_from_codebook_indices(coarse_and_fine_ids)
        return rearrange(wav, 'b 1 n -> b n')

    def forward(
        self,
        *,
        raw_wave = None,
        text = None,
        text_embeds = None,
        token_ids = None,
        coarse_token_ids = None,
        fine_token_ids = None,
        return_loss = False,
        **kwargs
    ):
        assert exists(raw_wave) ^ (exists(token_ids) ^ (exists(coarse_token_ids) and exists(fine_token_ids))), 'either raw waveform (raw_wav) is given, or coarse and fine token ids (coarse_token_ids, fine_token_ids)'

        if exists(self.audio_conditioner):
            assert exists(raw_wave)
            assert not exists(text) and not exists(text_embeds)
            text_embeds = self.audio_conditioner(wavs = raw_wave, namespace = 'fine') # technically audio embeds, but shared text-audio joint embedding space for mulan

        if exists(raw_wave):
            assert exists(self.soundstream), 'SoundStream must be provided if given raw wave for training'

            with torch.no_grad():
                self.soundstream.eval()
                _, token_ids, _ = self.soundstream(raw_wave, return_encoded = True)

        if exists(token_ids):
            coarse_token_ids, fine_token_ids = token_ids[..., :self.num_coarse_quantizers], token_ids[..., self.num_coarse_quantizers:]

        coarse_token_ids = rearrange(coarse_token_ids, 'b ... -> b (...)')
        fine_token_ids = rearrange(fine_token_ids, 'b ... -> b (...)')

        # if training, determine labels, should remove one from fine token ids

        if return_loss:
            coarse_labels = coarse_token_ids
            fine_labels = fine_token_ids
            fine_token_ids = fine_token_ids[:, :-1]

        # do not attend to any of the coarse padding tokens or coarse end token either

        self_attn_mask = coarse_token_ids != self.pad_id
        coarse_token_ids = coarse_token_ids.masked_fill(~self_attn_mask, 0)

        fine_token_seq_len = fine_token_ids.shape[-1]
        self_attn_mask = F.pad(self_attn_mask, (1, fine_token_seq_len + 1), value = True)

        # forgetful causal mask - structured dropout

        if self.mask_prob > 0 and self.training:
            self_attn_mask &= generate_mask_with_prob(self_attn_mask.shape, self.mask_prob, device = self_attn_mask.device)

        coarse_logits, fine_logits = self.transformer(
            coarse_token_ids = coarse_token_ids,
            fine_token_ids = fine_token_ids,
            self_attn_mask = self_attn_mask,
            text = text,
            text_embeds = text_embeds,
            **kwargs
        )

        # early return the logits

        if not return_loss:
            return coarse_logits, fine_logits

        coarse_logits, fine_logits = map(lambda t: maybe(rearrange)(t, 'b n c -> b c n'), (coarse_logits, fine_logits))

        num_fine_logits = fine_logits.shape[-1]

        num_coarse_logits = 0
        coarse_loss = 0.

        if self.coarse_cross_entropy_loss_weight > 0 and exists(coarse_logits):
            num_coarse_logits = coarse_logits.shape[-1]

            coarse_loss = F.cross_entropy(
                coarse_logits,
                coarse_labels,
                ignore_index = self.pad_id
            )

        fine_loss = F.cross_entropy(
            fine_logits,
            fine_labels,
            ignore_index = self.pad_id
        )

        return (
            coarse_loss * num_coarse_logits * self.coarse_cross_entropy_loss_weight +
            fine_loss * num_fine_logits
        ) / (num_coarse_logits + num_fine_logits)

# audio LM

@beartype
class AudioLM(nn.Module):
    def __init__(
        self,
        *,
        wav2vec: Optional[Union[FairseqVQWav2Vec, HubertWithKmeans]], 
        soundstream: SoundStream,
        semantic_transformer: SemanticTransformer,
        coarse_transformer: CoarseTransformer,
        fine_transformer: FineTransformer,
        audio_conditioner: Optional[AudioConditionerBase] = None,
        unique_consecutive = True
    ):
        super().__init__()

        self.audio_conditioner = audio_conditioner

        assert semantic_transformer.num_semantic_tokens == coarse_transformer.num_semantic_tokens
        assert coarse_transformer.codebook_size == fine_transformer.codebook_size
        assert coarse_transformer.num_coarse_quantizers == fine_transformer.num_coarse_quantizers
        assert (fine_transformer.num_coarse_quantizers + fine_transformer.num_fine_quantizers) == soundstream.num_quantizers

        self.semantic_has_condition = semantic_transformer.has_condition
        self.coarse_has_condition = coarse_transformer.has_condition
        self.fine_has_condition = fine_transformer.has_condition
        self.needs_text = any([self.semantic_has_condition, self.coarse_has_condition, self.fine_has_condition])

        self.semantic = SemanticTransformerWrapper(
            wav2vec = wav2vec,
            transformer = semantic_transformer,
            audio_conditioner = audio_conditioner,
            unique_consecutive = unique_consecutive
        )

        self.coarse = CoarseTransformerWrapper(
            wav2vec = wav2vec,
            soundstream = soundstream,
            transformer = coarse_transformer,
            audio_conditioner = audio_conditioner,
            unique_consecutive = unique_consecutive
        )

        self.fine = FineTransformerWrapper(
            soundstream = soundstream,
            transformer = fine_transformer,
            audio_conditioner = audio_conditioner
        )

    @property
    def device(self):
        return next(self.parameters()).device

    @eval_decorator
    @torch.no_grad()
    def forward(
        self,
        *,
        batch_size = 1,
        text: Optional[List[str]] = None,
        text_embeds: Optional[torch.Tensor] = None,
        prime_wave = None,
        max_length = 2048,
        return_coarse_generated_wave = False,
        mask_out_generated_fine_tokens = False
    ):
        assert not (self.needs_text and (not exists(text) and not exists(text_embeds))), 'text needs to be passed in if one of the transformer requires conditioning'

        if self.needs_text:
            if exists(text):
                text_embeds = self.semantic.embed_text(text)

        if exists(prime_wave):
            prime_wave = prime_wave.to(self.device)

        semantic_token_ids = self.semantic.generate(
            text_embeds = text_embeds if self.semantic_has_condition else None,
            batch_size = batch_size,
            prime_wave = prime_wave,
            max_length = max_length
        )

        coarse_token_ids_or_recon_wave = self.coarse.generate(
            text_embeds = text_embeds if self.coarse_has_condition else None,
            semantic_token_ids = semantic_token_ids,
            reconstruct_wave = return_coarse_generated_wave
        )

        if return_coarse_generated_wave:
            return coarse_token_ids_or_recon_wave

        generated_wave = self.fine.generate(
            text_embeds = text_embeds if self.fine_has_condition else None,
            coarse_token_ids = coarse_token_ids_or_recon_wave,
            reconstruct_wave = True,
            mask_out_generated_fine_tokens = mask_out_generated_fine_tokens
        )

        return generated_wave<|MERGE_RESOLUTION|>--- conflicted
+++ resolved
@@ -1136,12 +1136,8 @@
 
             last_logit_indices += 1
 
-<<<<<<< HEAD
         print(f"before masking eos, sample_semantic_ids.shape: {sample_semantic_ids.shape}")
-        sample_semantic_ids = mask_out_after_eos_id(sample_semantic_ids, self.pad_id, keep_eos = False)
-=======
         sample_semantic_ids = mask_out_after_eos_id(sample_semantic_ids, self.eos_id, keep_eos = False)
->>>>>>> 3da99089
 
         return sample_semantic_ids
 
